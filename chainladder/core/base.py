import pandas as pd
import numpy as np

from chainladder.core.display import TriangleDisplay
from chainladder.core.dunders import TriangleDunders
from chainladder.core.pandas import TrianglePandas
from chainladder.core.slice import TriangleSlicer
from chainladder.core.io import TriangleIO


class TriangleBase(TriangleIO, TriangleDisplay, TriangleSlicer,
                   TriangleDunders, TrianglePandas):
    ''' This class handles the initialization of a triangle '''

    def __init__(self, data=None, origin=None, development=None,
                 columns=None, index=None, origin_format=None,
                 development_format=None, cumulative=None, *args, **kwargs):
        if data is None:
            ' Instance with nothing set'
            return
        # Sanitize inputs
        index, columns, origin, development = self._str_to_list(
            index, columns, origin, development)
        key_gr = origin + self._flatten(development, index)
        # Aggregate data
        data_agg = data.groupby(key_gr).sum().reset_index()
        if not index:
            index = ['Total']
            data_agg[index[0]] = 'Total'
        # Initialize origin and development dates and grains
        origin_date = TriangleBase._to_datetime(
            data_agg, origin, format=origin_format)
        self.origin_grain = TriangleBase._get_grain(origin_date)
        m_cnt = {'Y': 12, 'Q': 3, 'M': 1}
        if development:
            development_date = TriangleBase._to_datetime(
                data_agg, development, period_end=True,
                format=development_format)
            self.development_grain = TriangleBase._get_grain(development_date)
            col = 'development'
        else:
            development_date = origin_date + \
                pd.tseries.offsets.MonthEnd(m_cnt[self.origin_grain])
            self.development_grain = self.origin_grain
            col = None
        # Prep the data for 4D Triangle
        data_agg = self._get_axes(data_agg, index, columns,
                                  origin_date, development_date)
        data_agg = pd.pivot_table(data_agg, index=index+['origin'],
                                  columns=col, values=columns,
                                  aggfunc='sum')
        # Assign object properties
        self.kdims = np.array(np.array(data_agg.index.droplevel(-1).unique()).tolist())
        self.odims = np.array(data_agg.index.levels[-1].unique())
        if development:
            self.ddims = np.array(data_agg.columns.levels[-1].unique())
            self.ddims = self.ddims*(m_cnt
                                     [self.development_grain])
            self.vdims = np.array(data_agg.columns.levels[0].unique())
        else:
            self.ddims = np.array([None])
            self.vdims = np.array(data_agg.columns.unique())
        self.valuation_date = development_date.max()
        self.key_labels = index
        self._set_slicers()
        # Create 4D Triangle
        triangle = \
            np.reshape(np.array(data_agg), (len(self.kdims), len(self.odims),
                       len(self.vdims), len(self.ddims)))
        triangle = np.swapaxes(triangle, 1, 2)
        # Set all 0s to NAN for nansafe ufunc arithmetic
        triangle[triangle == 0] = np.nan

        self.values = np.array(triangle, dtype=kwargs.get('dtype', None))
        # Used to show NANs in lower part of triangle
        self.nan_override = False
        self.valuation = self._valuation_triangle()
        self.is_cumulative = cumulative

    def _len_check(self, x, y):
        if len(x) != len(y):
            raise ValueError(
                'Length mismatch: Expected axis has ',
                '{} elements, new values have'.format(len(x)),
                ' {} elements'.format(len(y)))

    def _get_date_axes(self, origin_date, development_date):
        ''' Function to find any missing origin dates or development dates that
            would otherwise mess up the origin/development dimensions.
        '''
        def complete_date_range(origin_date, development_date,
                                origin_grain, development_grain):
            ''' Determines origin/development combinations in full.  Useful for
                when the triangle has holes in it. '''
            origin_unique = pd.period_range(
                start=origin_date.min(),
                end=origin_date.max(),
                freq=origin_grain).to_timestamp()
            development_unique = pd.period_range(
                start=origin_date.min(),
                end=development_date.max(),
                freq=development_grain).to_timestamp(how='e')
            # Let's get rid of any development periods before origin periods
            cart_prod = TriangleBase._cartesian_product(
                origin_unique, development_unique)
            cart_prod = cart_prod[cart_prod[:, 0] <= cart_prod[:, 1], :]
            return pd.DataFrame(cart_prod, columns=['origin', 'development'])
        cart_prod_o = complete_date_range(
            pd.Series(origin_date.min()), development_date,
            self.origin_grain, self.development_grain)
        cart_prod_d = complete_date_range(
            origin_date, pd.Series(origin_date.max()),
            self.origin_grain, self.development_grain)
        cart_prod_t = pd.DataFrame({'origin': origin_date,
                                   'development': development_date})
        cart_prod = cart_prod_o.append(cart_prod_d, sort=True) \
                               .append(cart_prod_t, sort=True) \
                               .drop_duplicates()
        cart_prod = cart_prod[cart_prod['development'] >= cart_prod['origin']]
        return cart_prod

    def _get_axes(self, data_agg, groupby, columns,
                  origin_date, development_date):
        ''' Preps axes for the 4D triangle
        '''
        date_axes = self._get_date_axes(origin_date, development_date)
        kdims = data_agg[groupby].drop_duplicates()
        kdims['key'] = date_axes['key'] = 1
        all_axes = pd.merge(date_axes, kdims, on='key').drop('key', axis=1)
        data_agg = all_axes.merge(
            data_agg, how='left',
            left_on=['origin', 'development'] + groupby,
            right_on=[origin_date, development_date] + groupby).fillna(0)
        data_agg = data_agg[['origin', 'development'] + groupby + columns]
        data_agg['development'] = TriangleBase._development_lag(
            data_agg['origin'], data_agg['development'])
        return data_agg

    def _nan_triangle(self):
        '''Given the current triangle shape and grain, it determines the
           appropriate placement of NANs in the triangle for future valuations.
           This becomes useful when managing array arithmetic.
        '''

        if min(self.values.shape[2:]) == 1 or self.nan_override:
            return np.ones(self.values.shape[2:], dtype='float16')
        if len(self.valuation) != len(self.odims)*len(self.ddims) or not \
           hasattr(self, '_nan_triangle_'):
            self.valuation = self._valuation_triangle()
            val_array = self.valuation
            val_array = val_array.to_timestamp().values.reshape(self.shape[-2:], order='f')
            nan_triangle = np.array(
                pd.DataFrame(val_array) > self.valuation_date)
            nan_triangle = np.array(np.where(nan_triangle, np.nan, 1), dtype='float16')
            self._nan_triangle_ = nan_triangle
        return self._nan_triangle_

    def _valuation_triangle(self, ddims=None):
        ''' Given origin and development, develop a triangle of valuation
        dates.
        '''
        ddims = self.ddims if ddims is None else ddims
        if type(ddims) == pd.PeriodIndex:
            return pd.DatetimeIndex(pd.DataFrame(
                np.repeat(self.ddims.to_timestamp(how='e').values[np.newaxis],
                          len(self.odims), 0))
                .unstack().values).to_period(self._lowest_grain())
        if ddims[0] is None:
            ddims = pd.Series([self.valuation_date]*len(self.origin))
            return pd.DatetimeIndex(ddims.values).to_period(self._lowest_grain())
        special_cases = dict(Ultimate='2262-03-01', Latest=self.valuation_date)
        if ddims[0] in special_cases.keys():
            return pd.DatetimeIndex(
                [pd.to_datetime(special_cases[ddims[0]])] *
                len(self.origin)).to_period(self._lowest_grain())
        if type(ddims[0]) is np.str_:
            ddims = [int(item[:item.find('-'):]) for item in ddims]
        origin = pd.PeriodIndex(self.odims, freq=self.origin_grain) \
                   .to_timestamp(how='s')
        origin = pd.Series(origin)
        if type(self.valuation_date) is not pd.Timestamp:
            self.valuation_date = self.valuation_date.to_timestamp()
        # Limit origin to valuation date
        origin[origin > self.valuation_date] = self.valuation_date
        next_development = origin+pd.DateOffset(days=-1, months=ddims[0])
        val_array = np.array(next_development)[..., np.newaxis]
        for item in ddims[1:]:
            if item == 9999:
                next_development = pd.Series([pd.to_datetime('2262-03-01')] *
                                             len(origin))
                next_development = np.array(next_development)[..., np.newaxis]
            else:
                next_development = np.array(
                    origin+pd.DateOffset(days=-1, months=item)
                )[..., np.newaxis]
            val_array = np.concatenate((val_array, next_development), -1)
        val_array = pd.DatetimeIndex(pd.DataFrame(val_array).unstack().values)
        return val_array.to_period(self._lowest_grain())

    def _lowest_grain(self):
        my_list = ['M', 'Q', 'Y']
        my_dict = {item: num for num, item in enumerate(my_list)}
        lowest_grain = my_list[min(my_dict[self.origin_grain],
                                   my_dict[self.development_grain])]
        return lowest_grain

    def _expand_dims(self, tri_2d):
        '''Expands from one 2D triangle to full 4D object'''
        return np.broadcast_to(
            tri_2d, (len(self.kdims), len(self.vdims), *tri_2d.shape))

    @staticmethod
    def _to_datetime(data, fields, period_end=False, format=None):
        '''For tabular form, this will take a set of data
        column(s) and return a single date array.  This function heavily
        relies on pandas, but does two additional things:
        1. It extends the automatic inference using date_inference_list
        2. it allows pd_to_datetime on a set of columns
        '''
        # Concat everything into one field
        target_field = data[fields].astype(str).apply(
            lambda x: '-'.join(x), axis=1)
        datetime_arg = target_field.unique()
        date_inference_list = \
            [{'arg': datetime_arg, 'format': '%Y%m'},
             {'arg': datetime_arg, 'format': '%Y'},
             {'arg': datetime_arg, 'infer_datetime_format': True}]
        if format is not None:
            date_inference_list = [{'arg': datetime_arg, 'format': format}] + \
                                  date_inference_list
        for item in date_inference_list:
            try:
                arr = dict(zip(datetime_arg, pd.to_datetime(**item)))
                break
            except:
                pass
        target = target_field.map(arr)
        if period_end:
            target = target.dt.to_period(
                TriangleBase._get_grain(target)
            ).dt.to_timestamp(how='e')
        target.name = 'valuation'
        return target

    @staticmethod
    def _development_lag(origin, development):
        ''' For tabular format, this will convert the origin/development
            difference to a development lag '''
        year_diff = development.dt.year - origin.dt.year
        quarter_diff = development.dt.quarter - origin.dt.quarter
        month_diff = development.dt.month - origin.dt.month
        if np.all(origin != development):
            development_grain = TriangleBase._get_grain(development)
        else:
            development_grain = 'M'
        diffs = dict(Y=year_diff + 1,
                     Q=year_diff * 4 + quarter_diff + 1,
                     M=year_diff * 12 + month_diff + 1)
        return diffs[development_grain]

    @staticmethod
<<<<<<< HEAD
    def _period_end(array):
        ''' private method that returns end of period '''
        if type(array) is not pd.DatetimeIndex:
            array_lookup = len(set(array.dt.month))
        else:
            array_lookup = len(set(array.month))
        offset = {12: pd.tseries.offsets.MonthEnd(),
                  4: pd.tseries.offsets.QuarterEnd(0),
                  1: pd.tseries.offsets.YearEnd()}
        return array + offset[array_lookup]

    @staticmethod
=======
>>>>>>> 680ac288
    def _get_grain(array):
        months = set(array.dt.month)
        grain = {**{1: 'Y', 4: 'Q'}, **{item: 'M' for item in range(5,13)}}
        return grain[len(months)]

    @staticmethod
    def _cartesian_product(*arrays):
        '''A fast implementation of cartesian product, used for filling in gaps
        in triangles (if any)'''
        arr = np.empty([len(a) for a in arrays]+[len(arrays)],
                       dtype=np.result_type(*arrays))
        for i, a in enumerate(np.ix_(*arrays)):
            arr[..., i] = a
        arr = arr.reshape(-1, len(arrays))
        return arr

    def _str_to_list(self, *args):
        return tuple([arg] if type(arg) is str else arg for arg in args)

    def _flatten(self, *args):
        return_list = []
        for item in args:
            if item:
                return_list = return_list + item
        return return_list<|MERGE_RESOLUTION|>--- conflicted
+++ resolved
@@ -259,21 +259,6 @@
         return diffs[development_grain]
 
     @staticmethod
-<<<<<<< HEAD
-    def _period_end(array):
-        ''' private method that returns end of period '''
-        if type(array) is not pd.DatetimeIndex:
-            array_lookup = len(set(array.dt.month))
-        else:
-            array_lookup = len(set(array.month))
-        offset = {12: pd.tseries.offsets.MonthEnd(),
-                  4: pd.tseries.offsets.QuarterEnd(0),
-                  1: pd.tseries.offsets.YearEnd()}
-        return array + offset[array_lookup]
-
-    @staticmethod
-=======
->>>>>>> 680ac288
     def _get_grain(array):
         months = set(array.dt.month)
         grain = {**{1: 'Y', 4: 'Q'}, **{item: 'M' for item in range(5,13)}}
