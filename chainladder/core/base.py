# This Source Code Form is subject to the terms of the Mozilla Public
# License, v. 2.0. If a copy of the MPL was not distributed with this
# file, You can obtain one at https://mozilla.org/MPL/2.0/.
<<<<<<< HEAD
=======
from __future__ import annotations

import pandas as pd
from packaging import version

import numpy as np
import warnings

from chainladder import options

from chainladder.core.common import Common
from chainladder.core.display import TriangleDisplay
from chainladder.core.dunders import TriangleDunders
from chainladder.core.io import TriangleIO
from chainladder.core.pandas import TrianglePandas
from chainladder.core.slice import TriangleSlicer

from chainladder.utils.cupy import cp
from chainladder.utils.dask import dp
from chainladder.utils.sparse import sp

from typing import (
    Optional,
    TYPE_CHECKING
)

if TYPE_CHECKING:
    from pandas import (
        DataFrame,
        Series
    )
    from numpy.typing import ArrayLike
    from pandas.core.indexes.datetimes import DatetimeIndex
    from pandas.core.interchange.dataframe_protocol import DataFrame as DataFrameXchg
    from pandas._libs.tslibs.timestamps import Timestamp
    from types import ModuleType

class TriangleBase(
    TriangleIO,
    TriangleDisplay,
    TriangleSlicer,
    TriangleDunders,
    TrianglePandas,
    Common
):
    """This class handles the initialization of a triangle"""
>>>>>>> 85ee3ad5

import polars as pl
from datetime import date
from typing import Any, Callable, List, Optional, Tuple, Union

<<<<<<< HEAD

def cached_property(func):
    def wrapper(self):
        if func.__name__ not in self._properties.keys():
            result = func(self)
            self._properties[func.__name__] = result
        else:
            result = self._properties[func.__name__]
        return result
    return wrapper

dcol = (
    (pl.col('__development__').dt.year() - 
     pl.col('__origin__').dt.year()) * 12 + 
    pl.col('__development__').dt.month() - 
    pl.col('__origin__').dt.month() + 1
).cast(pl.UInt16).alias('__development__')

vcol = pl.date(
    year=(pl.col('__origin__').dt.year() + 
          (pl.col('__origin__').dt.month() + 
           pl.col('__development__') - 1) // 12 - 
          pl.when((pl.col('__origin__').dt.month() + 
                   pl.col('__development__') - 1
                  ) % 12 == 0)
            .then(1).otherwise(0)),
    month=(pl.col('__origin__').dt.month() +
           pl.col('__development__') - 2) % 12 + 1, day=1
).dt.month_end().alias('__development__')


class TriangleBase:
    """ Triangle written exclusively in polars """
    def __init__(
        self, 
        data: pl.DataFrame, 
        index: Optional[Union[str, List[str]]]=None, 
        origin: Optional[str]=None, 
        columns: Optional[Union[str, List[str]]]=None, 
        valuation: Optional[str]=None, 
        origin_format: Optional[str]=None, 
        valuation_format: Optional[str]=None,
        cumulative: Optional[bool]=None, 
        pattern: bool=False, 
        lazy: bool=False, 
        trailing: bool=False, 
        *args, **kwargs
    ) -> None:        
        # Static attributes
        self.columns = [columns] if type(columns) is str else columns
        index = [index] if type(index) is str else index or []
        self.is_cumulative = cumulative
        self.is_pattern = pattern
        self.is_lazy = lazy
        self._properties = {}
=======
    @staticmethod
    def _input_validation(
            data: DataFrame,
            index: str | list | None,
            columns: str | list,
            origin: str | list,
            development: str | list
    ) -> tuple[
        None | list,
        None | list,
        None | list,
        None | list
    ]:

        """Validate/sanitize inputs"""

        def str_to_list(arg: str | list) -> None | list:
            if arg is None:
                return
            if type(arg) in [str, pd.Period]:
                return [arg]
            else:
                return list(arg)

        index = str_to_list(index)
        columns = str_to_list(columns)
        origin = str_to_list(origin)
        development = str_to_list(development)
        if "object" in data[columns].dtypes:
            raise TypeError("column attribute must be numeric.")
        if data[columns].shape[1] != len(columns):
            raise AttributeError("Columns are required to have unique names")
        return index, columns, origin, development

    @staticmethod
    def _set_development(
            data: DataFrame,
            development: list,
            development_format: None | str,
            origin_date: Series
    ) -> Series:
        """Initialize development and its grain"""
        if development:
            development_date: Series = TriangleBase._to_datetime(
                data=data,
                fields=development,
                period_end=True,
                date_format=development_format
            )
        else:
            o_max: Timestamp  = pd.Period(
                value=origin_date.max(),
                freq=TriangleBase._get_grain(origin_date)
            ).to_timestamp(how="e")
            development_date: Series = pd.Series([o_max] * len(origin_date))

        development_date.name = "__development__"
        if (
            pd.Series(development_date).dt.year.min()
            == pd.Series(development_date).dt.year.max()
            == 1970
        ):
            raise ValueError(
                "Development lags could not be determined. This may be because development"
                "is expressed as an age where a date-like vector is required"
            )
        return development_date

    @staticmethod
    def _set_index(
            col: Series,
            unique: np.ndarray
    ) -> np.ndarray:
        return col.map(dict(zip(unique, range(len(unique))))).values[None].T

    @staticmethod
    def _aggregate_data(
            data,
            origin_date: Series,
            development_date: Series,
            index: list | None,
            columns: list
    ):
        """Summarize dataframe to the level specified in axes"""
        if type(data) != pd.DataFrame:
            # Dask dataframes are mutated.
            data["__origin__"] = origin_date
            data["__development__"] = development_date
            key_gr = ["__origin__", "__development__"] + [
                data[item] for item in ([] if not index else index)
            ]
            data_agg = data.groupby(key_gr)[columns].sum(numeric_only=False).reset_index().fillna(0)
            data = data.drop(["__origin__", "__development__"], axis=1)
        else:
            # Summarize dataframe to the level specified in axes.
            key_gr: list = [origin_date, development_date] + [
                data[item] for item in ([] if not index else index)
            ]
            data_agg: DataFrame = data[columns].groupby(key_gr)[columns].sum(numeric_only=False).reset_index().fillna(0)
            data_agg["__origin__"] = data_agg[origin_date.name]
            data_agg["__development__"] = data_agg[development_date.name]
        # origin <= development is required - truncate bad records if not true
        valid = data_agg["__origin__"] <= data_agg["__development__"]
        if sum(~valid) > 0:
            warnings.warn(
                """
                Observations with development before
                origin start have been removed.
                """
            )
            valid = valid.compute() if hasattr(valid, "compute") else valid
            data_agg = data_agg[valid]
        return data_agg

    @staticmethod
    def _set_kdims(
            data_agg: DataFrame,
            index: list
    ) -> tuple[np.ndarray, np.ndarray]:
        """
        Sets the key dimension of the triangle.

        Parameters
        ----------
        data_agg: DataFrame
            A DataFrame consisting of the triangle input data aggregated to the grain specified in the
            Triangle constructor.
        index: list
            The list of columns of the input data supplied to the index argument of the Triangle constructor.

        Returns
        -------
        tuple[np.ndarray, np.ndarray]
            A tuple consisting of a ndarray of the unique levels of the index, and another ndarray consisting of their
            positions within the supplied data_agg.
        """

        # Get unique values of index and assign an integer value to each one.
        kdims: DataFrame = data_agg[index].drop_duplicates().reset_index(drop=True).reset_index()

        # Map these integers back to the agg data to generate a key index.
        key_idx: np.ndarray = (
            data_agg[index].merge(
                kdims,
                how="left",
                on=index
            )["index"].values[None].T
        )
        return kdims.drop(labels="index", axis=1).values, key_idx

    @staticmethod
    def _set_odims(
            data_agg: DataFrame,
            date_axes: DataFrame
    ) -> tuple[np.ndarray, np.ndarray]:

        odims: np.ndarray = np.sort(date_axes["__origin__"].unique())
        orig_idx: np.ndarray = TriangleBase._set_index(col=data_agg["__origin__"], unique=odims)

        return odims, orig_idx

    @staticmethod
    def _set_ddims(
            data_agg: DataFrame,
            date_axes: DataFrame
    ) -> tuple[ArrayLike, np.ndarray]:

        if date_axes["__development__"].nunique() > 1:
            dev_lag: Series = TriangleBase._development_lag(
                data_agg["__origin__"], data_agg["__development__"]
            )

            ddims: ArrayLike = np.sort(
                TriangleBase._development_lag(
                    date_axes["__origin__"], date_axes["__development__"]
                ).unique()
            )

            dev_idx: np.ndarray = TriangleBase._set_index(dev_lag, ddims)
>>>>>>> 85ee3ad5

        if valuation is None:
            __development__ = TriangleBase._format_valuation(
                data, origin, origin_format
            ).dt.month_end().max().alias('__development__')
        else:
<<<<<<< HEAD
            __development__ = TriangleBase._format_valuation(
                data, valuation, valuation_format
            ).dt.month_end().alias('__development__')
        __origin__ = TriangleBase._format_origin(
            data, origin, origin_format
        ).dt.truncate("1mo").alias('__origin__')
=======
            ddims: ArrayLike = pd.DatetimeIndex(
                [data_agg["__development__"].max()], name="valuation"
            )
            dev_idx = np.zeros((len(data_agg), 1))
>>>>>>> 85ee3ad5

        data = data.with_columns(__origin__, __development__)
        if data.select('__development__').lazy().collect(streaming=True).n_unique() > 1:
            # Coerce to development triangle
            data = data.select(pl.all().exclude('__development__'), dcol)  
        self.data = (
            data
            .group_by(pl.col(index + ['__origin__', '__development__'])) # Needed for to_incremental/to_cumulative
            .agg(pl.col(columns).sum())
            .select(
                pl.lit('Total').alias('Total') if index == [] else pl.col(index),
                pl.col(['__origin__', '__development__'] + self.columns))
            .sort((index or ['Total']) + ['__origin__', '__development__']))
        if not lazy:
            self.data = self.data.lazy().collect(streaming=True)
        if not trailing:
            self.origin_close = 'DEC'
        else:
            self.origin_close = self.data.select(
                pl.col('__origin__').max().dt.offset_by(
                    {'Y': '12mo', 'M': '1mo', 
                    'Q': '3mo', '2Q': '6mo'}[self.origin_grain]
                ).dt.offset_by('-1d').dt.strftime('%b').str.to_uppercase())[0, 0]

        
    @classmethod
    def from_empty(cls):
        return cls.__new__(cls)
    
    @staticmethod
<<<<<<< HEAD
    def from_triangle(triangle: "TriangleBase") -> "TriangleBase":
        obj = TriangleBase.from_empty()
        obj.data = triangle.data
        obj.columns = triangle.columns
        obj.is_cumulative = triangle.is_cumulative
        obj.is_pattern = triangle.is_pattern
        obj.origin_close = triangle.origin_close
        obj.is_lazy = triangle.is_lazy
        obj._properties = triangle._properties.copy()
        return obj
        
    @property
    def key_labels(self) -> List[str]:
        return [
            c for c in self.data.columns 
            if c not in self.columns + 
            ['__origin__', '__development__']]
=======
    def _set_values(
            data_agg: DataFrame,
            key_idx: np.ndarray,
            columns: list,
            orig_idx: np.ndarray,
            dev_idx: np.ndarray
    ) -> tuple[np.ndarray, np.ndarray]:

        val_idx: np.ndarray = (
            (np.ones(len(data_agg))[None].T * range(len(columns)))
            .reshape((1, -1), order="F")
            .T
        )
        coords: np.ndarray = np.concatenate(
            tuple([np.concatenate((orig_idx, dev_idx), 1)] * len(columns)), 0
        )
        coords: np.ndarray = np.concatenate(
            (np.concatenate(tuple([key_idx] * len(columns)), 0), val_idx, coords), 1
        )
        amts: np.ndarray = np.concatenate(
            [data_agg[col].fillna(0).values for col in data_agg[columns]]
        ).astype("float64")

        return coords.T.astype("int32"), amts
>>>>>>> 85ee3ad5

    @property
    def shape(self) -> Tuple[int, int, int, int]:
        # requires index, columns, origin, valuation, development
        return (
            self.index.lazy().select(pl.count()).collect()[0, 0], 
            len(self.columns), 
            len(self.origin), 
            len(self.valuation) if self.is_val_tri else len(self.development))
    
    @property
    def valuation_date(self) -> date:
        return self.valuation.max()
    
    @property
    @cached_property
    def index(self):
        return self.data.select(pl.col(self.key_labels)).unique().sort(pl.all())                        
    
    @property
    def origin_grain(self) -> str:
        months = self.date_matrix.select(
            pl.col('__origin__').dt.month().sort().unique()
        )['__origin__']
        diffs = months.diff()[1:]
        if len(months) == 1:
            grain = "Y"
        elif (diffs == 6).all():
            grain = "2Q"
        elif (diffs == 3).all():
            grain = "Q"
        else:
            grain = "M"
        return grain
    
    @property
    @cached_property
    def date_matrix(self):
        if self.is_val_tri:
            return (
                self.data
                .group_by('__origin__')
                .agg(pl.col('__development__').unique())
                .explode('__development__').select(
                    pl.col('__origin__'),
                    pl.col('__development__').alias('__valuation__'),
                    dcol
                )).lazy().collect(streaming=True)
        else:
            return (
                self.data
                .group_by('__origin__')
                .agg(pl.col('__development__').unique())
                .explode('__development__')
                .with_columns(vcol.alias('__valuation__'))).lazy().collect(streaming=True)

<<<<<<< HEAD
        
    @property
    @cached_property
    def origin(self) -> pl.Series:
        return pl.date_range(
            start=self.date_matrix['__origin__'].min(),
            end=self.date_matrix['__origin__'].max(),
            interval={'Y': '12mo', 'M': '1mo', 
                    'Q': '3mo', '2Q': '6mo'}[self.origin_grain], 
            eager=True).alias('origin')

    
    @property
    @cached_property
    def development(self) -> pl.Series:
        interval = {'Y': 12, '2Q': 6, 'Q': 3, 'M': 1}[self.development_grain]
        return pl.Series(
            'development', 
            range(self.date_matrix['__development__'].min(), 
                    self.date_matrix['__development__'].max() + interval, 
                    interval)).cast(pl.UInt16)

    @property
    @cached_property
    def valuation(self) -> pl.Series:
        interval={'Y': '12mo', 'M': '1mo', 
                'Q': '3mo', '2Q': '6mo'}[self.development_grain]
        valuation_range = self.date_matrix.select(
            pl.col('__valuation__').min().alias('vmin').dt.month_start(),
            pl.col('__valuation__').max().alias('vmax'))
        return pl.date_range(
            start=valuation_range['vmin'][0],
            end=valuation_range['vmax'][0],
            interval=interval, 
            eager=True).dt.month_end().alias('valuation')

    @property
    def is_full(self):
        return (self.data.select(['__origin__', '__valuation__']).n_unique() == 
                self.shape[2] * self.shape[3])
    
    @property
    def is_val_tri(self) -> bool:
        return dict(
                zip(self.data.columns, self.data.dtypes)
            )['__development__'] != pl.UInt16

        
    @property
    def development_grain(self) -> str:
        if len(self.date_matrix['__valuation__'].unique()) == 1:
            grain = 'M'
        else:
            months = self.data.select(
                self.date_matrix['__valuation__']
                    .dt.month().unique().sort().alias('__development__')
            ).lazy().collect(streaming=True)['__development__']
            diffs = months.diff()[1:]
            if len(months) == 1:
                grain = "Y"
            elif (diffs == 6).all():
                grain = "2Q"
            elif (diffs == 3).all():
                grain = "Q"
            else:
                grain = "M"
        return grain
=======
    @staticmethod
    def _get_date_axes(
        origin_date: Series,
        development_date: Series,
        origin_grain: str,
        development_grain: str
    ) -> DataFrame:
        """
        Function to find any missing origin dates or development dates that
        would otherwise mess up the origin/development dimensions.
        """
        origin_range: DatetimeIndex = pd.period_range(
            start=origin_date.min(),
            end=origin_date.max(),
            freq=origin_grain
        ).to_timestamp(how="s")

        development_range: DatetimeIndex = pd.period_range(
            start=development_date.min(),
            end=development_date.max(),
            freq=development_grain,
        ).to_timestamp(how="e")

        # If the development is semi-annual, we need to adjust further because of "2Q-DEC".
        if development_grain == "2Q-DEC":
            from pandas.tseries.offsets import DateOffset

            development_range += DateOffset(months=-3)

        c = pd.DataFrame(
            TriangleBase._cartesian_product(origin_range, development_range),
            columns=["__origin__", "__development__"],
        )
>>>>>>> 85ee3ad5

    @property
    def latest_diagonal(self) -> "TriangleBase":
        return self[self.valuation==self.valuation_date].to_valuation()
    
    def _get_value_idx(self):
        index = self.index.with_row_count('index')
        origin = self.origin.alias('__origin__').to_frame().with_row_count('origin')
        development = (
            self.valuation 
            if self.is_val_tri else 
            self.development
            ).alias('__development__').to_frame().with_row_count('development')
        return index, origin, development

    @property
    def values(self) -> pl.DataFrame:
        """ Removes labels and replaces with index values """
        index, origin, development = self._get_value_idx()
        return (
            self.data
            .join(origin, how='left', on='__origin__')
            .join(development, how='left', on='__development__')
            .join(index, how='left', on=self.key_labels)
            .select(['index', 'origin', 'development'] + self.columns)
            .rename({i: str(num) for num, i in enumerate(self.columns)}))
    
    def apply_labels_to_values(self, other: pl.DataFrame) -> "TriangleBase":
        """ Removes index values and replaces with labels """
        index, origin, development = self._get_value_idx()
        triangle = TriangleBase.from_triangle(self)
        triangle.data = (
            other
            .join(origin, how='left', on='origin')
            .join(development, how='left', on='development')
            .join(index, how='left', on='index')
            .rename({str(num): i for num, i in enumerate(self.columns)})
            .select(self.key_labels + ['__origin__', '__development__'] + self.columns))
        triangle = triangle.filter_by_df(triangle.index)
        return triangle
    
    def to_development(self) -> "TriangleBase":
        if self.is_val_tri:
            obj = TriangleBase.from_triangle(self)
            obj.data = obj.data.select(
                pl.col(self.key_labels + ['__origin__']), 
                dcol, pl.col(self.columns))
            return obj
        else:
            return self
        
    def to_valuation(self) -> "TriangleBase":
        if not self.is_val_tri:
            obj = TriangleBase.from_triangle(self)
            obj.data = obj.data.select(
                pl.col(self.key_labels + ['__origin__']), 
                vcol, pl.col(self.columns))
            return obj
        else:
            return self
        
    def lazy(self, *args, **kwargs):
        self.data = self.data.lazy(*args, **kwargs)
        self.is_lazy = True
        return self
    
    def collect(self, *args, **kwargs):
        self.data = self.data.collect(*args, **kwargs)
        self.is_lazy = False
        return self
    
    @staticmethod
    def _format_origin(
        data : pl.DataFrame, 
        column : str, 
        format: str) -> pl.Expr:
        if data.select(column).dtypes[0] in ([pl.Date, pl.Datetime]):
            return pl.col(column).cast(pl.Date).dt.month_start()
        else:
            for f in ['%Y%m', '%Y-%m', '%Y', format]:
                c = (
                    pl.col(column)
                    .cast(pl.Utf8).str.to_date(format=f)
                    .cast(pl.Date).dt.month_start())
                try:
                    data.head(10).select(c)
                    return c
                except:
                    pass

    @staticmethod
<<<<<<< HEAD
    def _format_valuation(
        data: pl.DataFrame, 
        column: str, 
        format: str) -> pl.Expr:
        if data.select(column).dtypes[0] in ([pl.Date, pl.Datetime]):
            return pl.col(column).cast(pl.Date).dt.month_end()
        else:
            for f in ['%Y%m', '%Y-%m', '%Y', format]:
                c = (
                    pl.col(column)
                    .cast(pl.Utf8).str.to_date(format=f)
                    .cast(pl.Date).dt.month_start() 
                    .alias('__development__'))
                try:
                    data.head(10).select(c)
=======
    def _to_datetime(
            data: DataFrame,
            fields: list,
            period_end: bool = False,
            date_format: Optional[str] = None
    ) -> Series:
        """
        For tabular form, this will take a set of data
        column(s) and return a single date array.  This function heavily
        relies on pandas, but does two additional things:
        1. It extends the automatic inference using date_inference_list
        2. it allows pd_to_datetime on a set of columns
        """
        # Concat everything into one field
        if len(fields) > 1:
            target_field: Series = data[fields].astype(str).apply(lambda x: "-".join(x), axis=1)
        else:
            target_field: Series = data[fields].iloc[:, 0]

        if hasattr(target_field, "dt"):
            # If the target field is already a non-period datetime, no conversion is needed.
            target: Series = target_field
            # If the target field is a period, convert to timestamp. period_end is a boolean that if true,
            # means that the timestamp should be the end of the period.
            if type(target.iloc[0]) == pd.Period:
                return target.dt.to_timestamp(how={1: "e", 0: "s"}[period_end])
        else:
            datetime_arg: np.ndarray = target_field.unique()
            date_format = [{"arg": datetime_arg, "format": date_format}] if date_format else []

            date_inference_list = date_format + [
                {"arg": datetime_arg, "format": "%Y%m"},
                {"arg": datetime_arg, "format": "%Y"},
                {"arg": datetime_arg, "format": "%Y-%m-%d"},
                {"arg": datetime_arg},
            ]

            datetime_mapping: None | dict = None
            for date_inference in date_inference_list:
                try:
                    datetime_mapping = dict(zip(datetime_arg, pd.to_datetime(**date_inference)))
>>>>>>> 85ee3ad5
                    break
                except ValueError:
                    pass
<<<<<<< HEAD
            if f == '%Y':
                return (c.dt.offset_by('12mo')
                        .dt.offset_by('-1d').dt.month_end())
            else:
                return c.dt.month_end()
 
    def _agg(self, agg: str, axis: Optional[Union[str, int]]=None, *args, **kwargs) -> "TriangleBase":
        if axis is None:
            if max(self.shape) == 1:
                axis = 0
            else:
                axis = min([num for num, _ in enumerate(self.shape) if _ != 1])
        else:
            axis = self._get_axis(axis)
        obj = TriangleBase.from_triangle(self)
        if axis == 0:
            obj.data = (
                obj.data
                .group_by(['__origin__', '__development__'])
                .agg(getattr(pl.col(self.columns).fill_null(0), agg)(*args, **kwargs))
                .with_columns(*[pl.lit('(All)').alias(c) for c in self.key_labels])
                .select(self.key_labels + ['__origin__', '__development__'] + self.columns)
            )
            obj._properties.pop('index', None)
        elif axis == 1:
            obj.data = self.select(pl.sum_horizontal(self.columns).alias('0'))
        elif axis == 2:
            obj.data = (
                self.data
                .group_by(self.key_labels + ['__development__'])
                .agg(getattr(pl.col(self.columns).fill_null(0), agg)(*args, **kwargs))
                .with_columns(pl.lit(self.origin.min()).alias('__origin__')))
            obj._properties.pop('date_matrix', None)
            obj._properties.pop('origin', None)
        elif axis == 3:
            obj.data = (
                self.data
                .group_by(self.key_labels + ['__origin__'])
                .agg(getattr(pl.col(self.columns).fill_null(0), agg)(*args, **kwargs))
                .with_columns(pl.lit(self.valuation_date).alias('__development__')))
            obj._properties.pop('date_matrix', None)
            obj._properties.pop('development', None)
            obj._properties.pop('valuation', None)
        else:
            raise ValueError(f'axis {axis} is not supported')
        return obj
        
    def sum(self, axis: Optional[Union[str, int]]=None) -> "TriangleBase":
        return self._agg('sum', axis)
    
    def mean(self, axis=None):
        return self._agg('mean', axis)
    
    def min(self, axis=None):
        return self._agg('min', axis)

    def max(self, axis=None):
        return self._agg('max', axis)
    
    def median(self, axis: None=None) -> "TriangleBase":
        return self._agg('median', axis)
    
    def std(self, axis=None):
        return self._agg('std', axis)
    
    def var(self, axis=None):
        return self._agg('var', axis)
    
    def product(self, axis=None):
        return self._agg('product', axis)
    
    def quantile(self, axis: None=None, q: float=0.5) -> "TriangleBase":
        return self._agg('quantile', axis, quantile=q)
    
    def _get_axis(self, axis: Union[str, int]) -> int:
        return {
            **{0: 0, 1: 1, 2: 2, 3: 3},
            **{-1: 3, -2: 2, -3: 1, -4: 0},
            **{"index": 0, "columns": 1, "origin": 2, "development": 3},
        }.get(axis, 0)
    
    def group_by(self, by, axis=0, *args, **kwargs):
        """ataFrame, then it defaults to pandas groupby functionality.

        Parameters
        ----------
        by: str or list
            The index to group by

        Returns
        -------
            GroupBy object (pandas or Triangle)
        """
        return PlTriangleGroupBy(self, by, axis)
=======

            if datetime_mapping is None:
                raise ValueError(
                    "Unable to infer datetime for field(s): " + str(fields) +
                    ". Please check the underlying data or any supplied format arguments."
                    )
            target: Series = target_field.map(arg=datetime_mapping)

        return target

    @staticmethod
    def _development_lag(
            origin: Series,
            valuation: Series
    ) -> Series:
        """
        For tabular format, this will convert the origin/valuation
        difference to a development lag.
        """
        return ((valuation - origin) / (365.25 / 12)).dt.round("1d").dt.days

    @staticmethod
    def _get_grain(
            dates: Series,
            trailing: bool = False,
            kind: str = "origin"
    ) -> str:
        """
        Determines Grain of origin or valuation vector.
>>>>>>> 85ee3ad5

    def to_cumulative(self) -> "TriangleBase":
        """Method to convert an incremental triangle into a cumulative triangle.

        Returns
        -------
            Updated instance of triangle accumulated along the origin
        """
<<<<<<< HEAD

        if self.is_cumulative:
            return self
        triangle = TriangleBase.from_triangle(self)
        if self.is_val_tri:
            col = pl.col('__development__')
        else:
            col = vcol
        expanded = (
            self.data.lazy()
            .select(pl.col(self.key_labels + ['__origin__']), col)
            .group_by(self.key_labels + ['__origin__'])
            .agg(pl.col('__development__').min())
            .join(self.valuation.to_frame().lazy(), how='cross')
            .filter(pl.col('__development__')<=pl.col('valuation'))
            .drop('__development__').rename({'valuation':'__development__'}))
        on=self.key_labels + ['__origin__', '__development__']
        triangle.data = (
            self.data.lazy()
            .select(pl.all().exclude('__development__'), col)
            .join(expanded, how='outer', on=on)
            .sort(by=on)
            .group_by(self.key_labels + ['__origin__'])
            .agg(
                pl.col('__development__'),
                pl.col(self.columns).fill_null(pl.lit(0)).cumsum())
            .explode(["__development__"] + self.columns)
            .select(on + self.columns))
        if not self.is_lazy:
            triangle.data = triangle.data.collect(streaming=True)
        triangle.is_cumulative = True
        triangle._properties.pop('date_matrix', None)
        if self.is_val_tri:
            triangle._properties.pop('valuation', None)
            return triangle
        else:
            triangle._properties.pop('development', None)
            return triangle.to_development()
       
    def to_incremental(self, filter_zeros: bool=False) -> "TriangleBase":
        """Method to convert an cumlative triangle into a incremental triangle.

        Parameters
        ----------


        Returns
        -------
            Updated instance of triangle accumulated along the origin
        """
        if not self.is_cumulative:
            return self
        else:
            triangle = TriangleBase.from_triangle(self)
            triangle.data = (
                self.data.lazy()
                .sort(self.key_labels + ['__origin__', '__development__'])
                .group_by(self.key_labels + ['__origin__'])
                .agg(
                    pl.col('__development__'),
                    pl.col(self.columns).diff().fill_null(pl.col(self.columns)))
                .explode(["__development__"] + self.columns)
                .filter(pl.any_horizontal(pl.col(self.columns) != 0) if filter_zeros else True)
                )
            triangle.is_cumulative = False
            triangle._properties.pop('date_matrix', None)
            triangle._properties.pop('valuation', None)
            triangle._properties.pop('development', None)
            if not self.is_lazy:
                triangle.data = triangle.data.collect()
            return triangle
        
    @property
    def link_ratio(self):
        numer = self[..., 1:]
        denom = self[..., :numer.shape[2], :-1]
        triangle = 1 / denom * numer.values
        triangle = triangle[triangle.valuation<triangle.valuation_date]
        triangle.is_pattern = True
        return triangle

    
    def to_grain(self, grain: str="", trailing: bool=False) -> "TriangleBase":
        """Changes the grain of a cumulative triangle.

        Parameters
        ----------
        grain : str
            The grain to which you want your triangle converted, specified as
            'OXDY' where X and Y can take on values of ``['Y', 'S', 'Q', 'M'
            ]`` For example, 'OYDY' for Origin Year/Development Year, 'OQDM'
            for Origin quarter/Development Month, etc.
        trailing : bool
            For partial origin years/quarters, trailing will set the year/quarter
            end to that of the latest available from the origin data.


        Returns
        -------
            Triangle
        """
        ograin_new = grain[1:2]
        dgrain_new = grain[-1]
        ograin_new = "S" if ograin_new == "H" else ograin_new
        latest_month = self.valuation_date.month
        grain_dict = {'Y': 12, 'S': 6, 'Q': 3, 'M': 1}
        if trailing:
            offset = grain_dict[ograin_new]
            offset = str(-((offset - latest_month % offset) % offset)) + 'mo'
            origin_close = pl.date(2006, 1, 1).dt.strftime('%b').str.to_uppercase()
            origin_close = (
                pl.DataFrame().select(
                    pl.date(2000, latest_month, 1).dt.strftime('%b').str.to_uppercase()
                )[0, 0])
        else:
            origin_close = self.origin_close
            offset = '0mo'
        if self.is_val_tri:
            triangle = TriangleBase.from_triangle(self)
        else:
            triangle = self.to_valuation()
        origin_map = (
            self.origin
            .to_frame().lazy()
            .group_by_dynamic(
                index_column=pl.col('origin'), 
                every=str(grain_dict[ograin_new]) + 'mo',
                offset=offset)
            .agg(pl.col('origin').alias('__origin__'))
            .explode(pl.col('__origin__'))
            .select(pl.col('origin'), pl.col('__origin__')))
        data = (
            triangle.data.lazy()
            .join(origin_map, how='inner', on='__origin__')
            .drop('__origin__')
            .rename({'origin': '__origin__'}))
        self.origin_close = origin_close
        development_map = (
            self.valuation.dt.month_start().sort()
            .to_frame().lazy()
            .group_by_dynamic(
                index_column=pl.col('valuation'), 
                every=str(grain_dict[dgrain_new]) + 'mo',
                offset=offset)
            .agg(pl.col('valuation').alias('__development__'))
            .explode(pl.col('__development__'))
            .select(
                pl.col('valuation').dt.offset_by(str(grain_dict[dgrain_new])+'mo').dt.offset_by('-1d'),
                pl.col('__development__').dt.month_end()))
        if self.is_cumulative:
            development_map = (
                development_map
                .group_by('valuation')
                .agg(pl.col('__development__').max()))
        data = (
            data
            .join(development_map, how='inner', on='__development__')
            .drop('__development__')
            .rename({'valuation': '__development__'})
            .group_by(self.key_labels + ['__origin__', '__development__']).sum())
        triangle.data = data
        if not self.is_lazy:
            triangle.data = triangle.data.collect(streaming=True)
        triangle._properties.pop('date_matrix', None)
        if self.origin_grain != ograin_new:
            triangle._properties.pop('origin', None)
        if self.development_grain != dgrain_new:
            triangle._properties.pop('development', None)
            triangle._properties.pop('valuation', None)
        if self.is_val_tri:
            return triangle
        else:
            return triangle.to_development()
        
    def wide(self):
        if self.shape[:2] == (1, 1):
            index = pl.concat((
                pl.Series(range(len(self.origin))).alias('index').to_frame(), 
                self.origin.dt.strftime('%Y-%m').to_frame()), how='horizontal')
            columns = (self.valuation.dt.strftime('%Y-%m') 
                       if self.is_val_tri else 
                       self.development.cast(pl.Utf8))
            return (
                self.data
                .with_columns(
                    (pl.col('__development__').dt.strftime('%Y-%m') 
                    if self.is_val_tri else
                    pl.col('__development__')).alias('development'),
                    pl.col('__origin__').dt.strftime('%Y-%m').alias('origin'),
                    pl.col(self.columns))
                .lazy().collect(streaming=True)
                .pivot(
                    index='origin',
                    columns='development',
                    values=self.columns,
                    aggregate_function='first')
                .join(index, how='left', on='origin')
                .sort('index')
                .select(pl.col(['origin'] + columns.to_list())))
        else:
            raise ValueError(f'Wide format expects shape of (1, 1), but got {self.shape[:2]}')
    
    def _normalize_slice(self, key: Any) -> Union[Tuple[slice, slice, slice, slice], Tuple[str, slice, slice, slice], Tuple[List[int], slice, slice, slice], Tuple[str, str, slice, slice]]:
        key = [key] if type(key) is not tuple else list(key)
        key = [slice(item, item + 1 if item != -1 else None, None) if type(item) is int else item for item in key]
        ellipsis_index = [num for num, i in enumerate(key) if i == Ellipsis]
        if key[0] == Ellipsis:
            key = [slice(None, None, None)]*(5 - len(key)) + key[1:]
        if key[-1] == Ellipsis:
            key = key[:-1] + [slice(None, None, None)]*(5 - len(key))
        if len(ellipsis_index) > 0:
            key = key[:ellipsis_index[0]] + [slice(None, None, None)]*(5 - len(key)) + key[ellipsis_index[0] + 1:]
        if len(ellipsis_index) == 0 and len(key) < 4:
            key = key + [slice(None, None, None)]*(4 - len(key))
        return key if type(key) is tuple else tuple(key)
    
    def _slice(self, key: Any) -> "TriangleBase":
        triangle = TriangleBase.from_triangle(self)
        s0, s1, s2, s3 = self._normalize_slice(key)
        if s2 != slice(None, None, None):
            s2_val = self.origin[s2]
            s2_expr = [pl.col('__origin__').is_in(s2_val)]
        else:
            s2_val = self.origin
            s2_expr = []
        if s3 != slice(None, None, None):
            s3_val = self.valuation[s3] if self.is_val_tri else self.development[s3]
            s3_expr = [pl.col('__development__').is_in(s3_val)]
        else:
            s3_val = self.valuation if self.is_val_tri else self.development
            s3_expr = []
        if len(s2_expr + s3_expr) > 0:
            triangle.data = triangle.data.filter(
                pl.fold(
                    acc=pl.lit(True),
                    function=lambda acc, x: acc & x,
                    exprs=(s2_expr + s3_expr)))
        s0_val = self.index[s0]
        if s0 != slice(None, None, None):
            triangle = triangle.filter_by_df(s0_val)
        triangle._properties['index'] = s0_val.join(
            triangle.index, how='semi', on=self.key_labels)
        triangle._properties['origin'] = s2_val.to_frame().join(
            triangle.origin.to_frame(), how='semi', on=['origin']).to_series()
        if self.is_val_tri:
            triangle._properties['valuation'] = s3_val.to_frame().join(
                triangle.valuation.to_frame(), how='semi', on=['valuation']).to_series()
        else:
            triangle._properties['development'] = s3_val.to_frame().join(
                triangle.development.to_frame(), how='semi', on=['development']).to_series()
        return triangle.select(pl.col(self.columns[s1]))
=======
        months: np.ndarray = dates.dt.month.unique()
        diffs: np.ndarray = np.diff(np.sort(months))
        if len(dates.unique()) == 1:
            grain = (
                "Y"
                if version.Version(pd.__version__) >= version.Version("2.2.0")
                else "A"
            )

        elif len(months) == 1:
            grain = (
                "Y"
                if version.Version(pd.__version__) >= version.Version("2.2.0")
                else "A"
            )

        elif np.all(diffs == 6):
            grain = "2Q"
        elif np.all(diffs == 3):
            grain = "Q"
        else:
            grain = "M"
        if trailing and grain != "M":
            if kind == "origin":
                end: str = (dates.min() - pd.DateOffset(days=1)).strftime("%b").upper()
                end: str = (
                    "DEC"
                    if end in ["MAR", "JUN", "SEP", "DEC"] and grain == "Q"
                    else end
                )
                end: str = "DEC" if end in ["JUN", "DEC"] and grain == "2Q" else end
            else:
                # If inferred to beginning of calendar period, 1/1 from YYYY, 4/1 from YYYYQQ
                if (
                    dates.dt.strftime("%m%d")
                    .isin(["0101", "0401", "0701", "1001"])
                    .any()
                ):
                    end: str = (
                        (dates.min() - pd.DateOffset(days=1, years=-1))
                        .strftime("%b")
                        .upper()
                    )
                else:
                    end: str = dates.max().strftime("%b").upper()
            grain: str = grain + "-" + end
        return grain
>>>>>>> 85ee3ad5

    def __getitem__(self, key: Any) -> "TriangleBase":
        """ Eager materialization. Use select, with_columns and filter for optimized performance """
        triangle = TriangleBase.from_triangle(self)
        column_filter = type(key) is str and key in self.columns
        valuation_filter = type(key) is pl.Series and key.dtype == pl.Boolean and key.name == 'valuation'
        development_filter = type(key) is pl.Series and key.dtype == pl.Boolean and key.name == 'development'
        origin_filter = type(key) is pl.Series and key.dtype == pl.Boolean and key.name == 'origin'
        generic_slicer = type(key) in [tuple, slice, int] or (type(key) is list and type(key[0]) is int)
        generic_selector = type(key) is list and type(key[0]) is not int
        generic_filter = type(key) == pl.Expr
        
        if column_filter:
            return self.select(key)
        if generic_slicer:
            return self._slice(key)
        if generic_selector:
            triangle = triangle.select(pl.col(key))
            return triangle
        if valuation_filter:
            key = self.valuation.filter(key)
            return triangle.filter(
                pl.col('__development__').is_in(key) 
                if self.is_val_tri else vcol.is_in(key))
        if development_filter:
            key = self.development.filter(key)
            return triangle.filter(
                dcol.is_in(key) if self.is_val_tri else 
                pl.col('__development__').is_in(key))
        if origin_filter:
            key = self.origin.filter(key)
            return triangle.filter(pl.col('__origin__').is_in(key))
        if generic_filter:
            return triangle.filter(key)
        raise NotImplementedError()
        
    def __setitem__(self, key: str, value: Union[Callable, "TriangleBase"]) -> None:
        """ Function for pandas style column setting """
        if type(value) is pl.Expr:
            self.data = self.with_columns(value.alias(key)).data
        elif type(value) != type(self):
            value = self._triangle_literal(value)
            value.data = value.data.rename({'__value__': key})
            value.columns = [key]
            self.data = (
                self.data.select(pl.col(self.columns).exclude(key))
                .join(value.data.select([key, '__origin__', '__development__']), 
                      how='left', on=['__origin__', '__development__']))
        else:
            if len(set(self.key_labels) - set(value.key_labels)) > 0:
                raise ValueError(
                    f"""Unable to assign triangle with unknown 
                    key_labels {set(self.key_labels) - set(value.key_labels)}.""")
            if len(value.columns) > 1:
                raise ValueError(
                    f"""Unable to assign triangle with multiple column values. 
                    Choose one of {value.columns}.""")
            value = TriangleBase.from_triangle(value)
            if self._is_aligned(value):
                self.data = (
                pl.concat(
                    (self.data.lazy().collect(streaming=True), 
                     value.data.select(pl.col(value.columns[0]).alias(key)).lazy().collect(streaming=True))
                    , how='horizontal')
                .lazy())
            else:
                index_intersection = list(set(self.key_labels).intersection(set(value.key_labels)))
                if len(value.key_labels) == 1:
                    index_intersection = []
                value.data = value.data.rename({value.columns[0]: key})
                value.columns = [key]
                self.data = (
                    self.data.lazy().select(pl.col(self.columns).exclude(key))
                    .join(
                        value.data.lazy().select(
                            index_intersection + value.columns + ['__origin__', '__development__']), 
                        how='left', on=index_intersection + ['__origin__', '__development__'])
                    .rename({value.columns[0]: key})
                )
        self.columns = self.columns + [key]
        if not self.is_lazy:
            self.data = self.data.lazy().collect(streaming=True)
    
    @staticmethod
<<<<<<< HEAD
    def _broadcast_axes(a: "TriangleBase", b: "TriangleBase") -> Tuple["TriangleBase", "TriangleBase"]:
        def broadcast_columns(a, b):
            a = TriangleBase.from_triangle(a)
            a.data = (a.data.select(
                pl.col(a.key_labels + ['__origin__', '__development__']),
                *[pl.col(a.columns[0]).alias(col) for col in b.columns]))
            a.columns = b.columns
            return a
        if a.shape[0] == 1 and b.shape[0] > 1:
            a.data = a.data.drop(a.key_labels)
        if a.shape[0] > 1 and b.shape[0] == 1:
            b.data = b.data.drop(b.key_labels)
        if a.shape[1] == 1 and b.shape[1] > 1:
            a = broadcast_columns(a, b)    
        if a.shape[1] > 1 and b.shape[1] == 1:
            b = broadcast_columns(b, a)
        if a.shape[2] == 1 and b.shape[2] > 1:
            a.data = a.data.drop('__origin__')
        if a.shape[2] > 1 and b.shape[2] == 1:
            b.data = b.data.drop('__origin__')
        if a.shape[3] == 1 and b.shape[3] > 1:
            a.data = a.data.drop('__development__')
        if a.shape[3] > 1 and b.shape[3] == 1:
            b.data = b.data.drop('__development__')
        return a, b

    def head(self, n: 'int' = 5):
        return self[:n]
    
    def tail(self, n: 'int' = 5):
        return self[-n:]
    
    def filter(self, *exprs) -> "TriangleBase":
        """ Function to apply polars filtering and re-trigger
        affected properties """
        triangle = TriangleBase.from_triangle(self)
        triangle.data = triangle.data.filter(*exprs)
        triangle = self._filter_axes(triangle)
        return triangle
    
    def _filter_axes(self, triangle: Optional["TriangleBase"]=None) -> "TriangleBase":
        """ Filters axes, but preserves axis order """
        if not triangle:
            triangle = self.from_triangle(self)
        triangle._properties = {}
        shapes = list(zip(self.shape, triangle.shape))
        if shapes[0][0] == shapes[0][1]:
            triangle._properties['index'] = self.index
        else:
            triangle._properties['index'] = (
                self.index.lazy()
                .with_row_count('__row__')
                .join(triangle.index.lazy(), how='inner', on=triangle.key_labels)
                .sort('__row__')
                .drop('__row__'))
        if shapes[2][0] == shapes[2][1]:
            triangle._properties['origin'] = self.origin
        else:
            triangle._properties['origin'] = self.origin.filter(
                self.origin.is_in(triangle.origin))
        if shapes[3][0] == shapes[3][1]:
            triangle._properties['development'] = self.development
            triangle._properties['valuation'] = self.valuation
        else:
            if self.is_val_tri:
                triangle._properties['valuation'] = self.valuation.filter(
                    self.valuation.is_in(triangle.valuation))
            else:
                triangle._properties['development'] = self.development.filter(
                    self.development.is_in(triangle.development))
        return triangle

=======
    def _cartesian_product(*arrays):
        """
        A fast implementation of cartesian product, used for filling in gaps
        in triangles (if any)
        """
        arr = np.empty(
            [len(a) for a in arrays] + [len(arrays)], dtype=np.result_type(*arrays)
        )
        for i, a in enumerate(np.ix_(*arrays)):
            arr[..., i] = a
        arr = arr.reshape(-1, len(arrays))
        return arr

    def get_array_module(
            self: TriangleBase | None,
            arr: ArrayLike = None
    ) -> ModuleType:

        """
        Returns the module pertaining to the backend underlying the supplied array.
        If no array is supplied, this method will return the array_backend of the TriangleBase.

        Parameters
        ----------
        arr: ArrayLike
            An array-like object. For example, the values used in a Triangle.

        Returns
        -------
            The backend module. For example, if the backend is numpy, it will return the "np" that you
            would get if you ran the statement, "import numpy as np".
        """

        backend: str = (
            self.array_backend
            if arr is None
            else arr.__class__.__module__.split(".")[0]
        )
        modules: dict = {
            "cupy": cp,
            "sparse": sp,
            "numpy": np,
            "dask": dp
        }
        try:
            return modules[backend]
        except KeyError as e:
            raise Exception(
                "Array backend is invalid or not properly set. Supported backends are: " + ', '.join([*modules])
            ) from e

    def _auto_sparse(self) -> None:
        """
        Auto sparsifies at 30Mb or more and 20% density or less.
        """
        if not options.AUTO_SPARSE:
            return self
        n = np.prod(list(self.shape) + [8 / 1e6])
        if (
            self.array_backend == "numpy"
            and n > 30
            and 1 - np.isnan(self.values).sum() / n * (8 / 1e6) < 0.2
        ):
            self.set_backend("sparse", inplace=True)
        if self.array_backend == "sparse" and not (
            self.values.density < 0.2 and n > 30
        ):
            self.set_backend("numpy", inplace=True)
        return self
>>>>>>> 85ee3ad5

    def filter_by_df(self, df):
        triangle = TriangleBase.from_triangle(self)
        triangle.data = (
            triangle.data
            .lazy()
            .join(df.lazy(), how='inner', on=df.columns))
        triangle = self._filter_axes(triangle)
        if not self.is_lazy:
            triangle.data = triangle.data.collect(streaming=True)
        return triangle
        

    def select_index(self, *exprs):
        """ Function to apply polars selection and re-trigger
        affected properties. Does not support pl.all """
        triangle = TriangleBase.from_triangle(self)
        dims = self.key_labels + ['__origin__', '__development__']
        triangle.data = triangle.data.select(pl.col(dims), *exprs)
        return triangle

    def select(self, *exprs) -> "TriangleBase":
        """ Function to apply polars selection and re-trigger
        affected properties. Does not support pl.all """
        triangle = TriangleBase.from_triangle(self)
        dims = self.key_labels + ['__origin__', '__development__']
        triangle.data = triangle.data.select(pl.col(dims), *exprs)
        triangle.columns = [c for c in triangle.data.columns if c not in dims]
        return triangle

    def with_columns(self, *exprs):
        """ Function to apply polars selection and re-trigger
        affected properties """
        triangle = TriangleBase.from_triangle(self)
        dims = self.key_labels + ['__origin__', '__development__']
        triangle.data = triangle.data.with_columns(*exprs)
        triangle.columns = [c for c in triangle.data.columns if c not in dims]
        return triangle
    
    def join(self, other):
        """ Method to horizonatl join two triangles together """
        shared_cols = set(self.columns).intersection(set(other.columns))
        if len(shared_cols) > 0:
            raise ValueError(
                f"Column values must be unique, but both triangle have {shared_cols}."
            )
        triangle = TriangleBase.from_triangle(self)
        on =(list(set(self.key_labels).intersection(other.key_labels)) + 
             ['__origin__', '__development__'])
        triangle.data = self.data.join(other.data, on=on, how='inner')
        triangle.columns = self.columns + other.columns
        triangle._properties = {}
        return triangle
    
    def join_index(self, other : pl.DataFrame, *args, **kwargs):
        """ Method to join the index to another df """
        triangle = TriangleBase.from_triangle(self)
        triangle.data = self.data.join(other, how='left', *args, **kwargs)
        triangle._properties.pop('index', None)
        return triangle
    

    def union(self, other):
        """ Method to union two triangles together """
        triangle = TriangleBase.from_triangle(self)
        triangle.data = pl.concat((self.data, other.data), how='align')
        triangle._properties = {}
        return triangle

    def _compatibility_check(self, other: "TriangleBase") -> Union[Tuple[List[Any], List[str], List[Tuple[str, str]], List[str]], Tuple[List[str], List[str], List[Tuple[str, str]], List[str]]]:
        if (self.is_val_tri == other.is_val_tri) or (self.shape[3] == 1 or other.shape[3] == 1):
            join_index = list(set(self.key_labels).intersection(set(other.key_labels)))
            union_index = self.key_labels + [k for k in other.key_labels if k not in self.key_labels]
            destination_columns = self.columns
            if len(set(self.columns) - set(other.columns)) == 0:
                source_columns = list(zip(self.columns, [c + '_right' for c in self.columns]))
            else:
                source_columns = list(zip(self.columns, [c + '_right' for c in other.columns]))
        else:
            raise ValueError(
                """Triangle arithmetic requires triangles to be broadcastable 
                or on the same lag basis (development or valuation)."""
            )
        if (self.origin_grain != other.origin_grain
            or (self.development_grain != other.development_grain 
                and min(self.shape[-1], other.shape[-1]) > 1)):
            raise ValueError(
                "Triangle arithmetic requires both triangles to be the same grain."
            )
        a, b = set(self.key_labels), set(other.key_labels)
        common = a.intersection(b)
        if common not in [a, b]:
            raise ValueError('Index broadcasting is ambiguous between', str(a), 'and', str(b))
        return join_index, union_index, source_columns, destination_columns
    
    def _is_aligned(self, other: "TriangleBase") -> bool:
        """ Helper to determine whether horizontal concat is feasible """
        return (
            not (self.is_lazy or other.is_lazy) and # must be eager
            len(self.data) == len(other.data) and # must have same underlying rows
            # must have all non-measure columns be equal
            (self.data.select(self.key_labels + ['__origin__', '__development__']) == 
             other.data.select(other.key_labels + ['__origin__', '__development__'])
             ).min().min(axis=1)[0])
    
    def rename(self, mapping):
        triangle = TriangleBase.from_triangle(self)
        triangle.data = triangle.data.rename(mapping)
        triangle.columns = [mapping.get(c, c) for c in self.columns]
        return triangle

<<<<<<< HEAD
=======
    def _interchange_dataframe(self, data: DataFrameXchg) -> DataFrame:
        """
        Convert an object supporting the __dataframe__ protocol to a pandas DataFrame.
        Requires pandas version > 1.5.2.

        Parameters
        ----------
        data :
            Dataframe object supporting the __dataframe__ protocol.
        Returns
        -------
        out: pd.DataFrame
            A pandas DataFrame.
        """
        # Check if pandas version is greater than 1.5.2
        if version.parse(pd.__version__) >= version.parse("1.5.2"):
            return pd.api.interchange.from_dataframe(data)

        else:
            # Raise an error prompting the user to upgrade pandas
            raise NotImplementedError(
                "Your version of pandas does not support the DataFrame interchange API. "
                "Please upgrade pandas to a version greater than 1.5.2 to use this feature."
            )

    def __array_function__(self, func, types, args, kwargs):
        from chainladder.utils.utility_functions import concat
>>>>>>> 85ee3ad5

    def __arithmetic__(self, other: Union["TriangleBase", int], operation: str) -> "TriangleBase":
        if type(other) == pl.DataFrame:
            other = self.apply_labels_to_values(other)
        if type(other) != type(self):
            other = self._triangle_literal(other)
            valuation = self.valuation_date
            a, b = self, other
        else:
            valuation = max(self.valuation_date, other.valuation_date)
            a, b = TriangleBase._broadcast_axes(self, other)
        join_index, union_index, source_columns, destination_columns = \
            a._compatibility_check(b)
        a = TriangleBase.from_triangle(a)
        if a._is_aligned(b):
            a.data = (
                pl.concat(
                    (a.data.lazy().collect(streaming=True), 
                     b.data.lazy().collect(streaming=True)
                      .rename({k: source_columns[num][1] for num, k in enumerate(b.columns)})
                      .drop(b.key_labels + ['__origin__', '__development__'])), how='horizontal')
                .lazy()
                .select(
                    pl.col(union_index + ['__origin__', '__development__']),
                    *[(getattr(pl.col(source_columns[num][0]).fill_null(0), operation)(
                    pl.col(source_columns[num][1]).fill_null(0))).alias(col) 
                    for num, col in enumerate(destination_columns)]))
        else:
            a.data = (
                a.data.lazy()
                .join(
                    b.data.lazy()
                    .rename({k: source_columns[num][1] for num, k in enumerate(b.columns)}), 
                    how='outer',
                    on=join_index + ['__origin__', '__development__'])
                .filter((
                    pl.col('__development__').alias('__valuation__') 
                    if a.is_val_tri else vcol.alias('__valuation__')) <= valuation)
                .select(
                    pl.col(union_index + ['__origin__', '__development__']),
                    *[(getattr(pl.col(source_columns[num][0]).fill_null(0), operation)(
                    pl.col(source_columns[num][1]).fill_null(0))).alias(col) 
                    for num, col in enumerate(destination_columns)])
            )
        if not self.is_lazy:
            a.data = a.data.collect(streaming=True)
        a._properties = {}
        return a
    
    def _triangle_literal(self, value: Union[Callable, int]) -> "TriangleBase":
        """ Purpose is to densly populate all origin/development entries whether they 
        exist in triangle data or not."""
        other = TriangleBase.from_triangle(self)
        other.data = (
            self.origin.alias('__origin__').to_frame().lazy()
            .join(
                (self.valuation if self.is_val_tri 
                 else self.development).alias('__development__').to_frame().lazy(), 
                how='cross')
            .filter((pl.col('__development__') if self.is_val_tri 
                     else vcol) <= self.valuation_date)
        ).with_columns(pl.lit(value).alias('__value__'))
        other.columns = ['__value__']
        other.is_lazy = True
        return other
    
    def _triangle_unary(self, unary: str, *args) -> "TriangleBase":
        triangle = TriangleBase.from_triangle(self)
        triangle.data = (
            triangle.data.select(
            pl.col(self.key_labels + ['__origin__', '__development__']),
            *[getattr(pl.col(c), unary)(*args).alias(c) for c in self.columns])
        )
        return triangle

    def __add__(self, other: Union[int, "TriangleBase"]) -> "TriangleBase":
        return self.__arithmetic__(other, '__add__')
    
    def __radd__(self, other):
        return self.__add__(other)  

    def __sub__(self, other: "TriangleBase") -> "TriangleBase":
        return self.__arithmetic__(other, '__sub__')

    def __rsub__(self, other: int) -> "TriangleBase":
        return -self + other

    def __mul__(self, other: Union["TriangleBase", int]) -> "TriangleBase":
        return self.__arithmetic__(other, '__mul__')

    def __rmul__(self, other: int) -> "TriangleBase":
        return self.__mul__(other)

    def __truediv__(self, other: "TriangleBase") -> "TriangleBase":
        return self.__arithmetic__(other, '__truediv__')

    def __rtruediv__(self, other: int) -> "TriangleBase":
        return (self ** -1) * other
    
    def __neg__(self) -> "TriangleBase":
        return self._triangle_unary('__neg__')
    
    def __abs__(self) -> "TriangleBase":
        return self._triangle_unary('__abs__')
    
    def __pow__(self, n: int) -> "TriangleBase":
        return self._triangle_unary('__pow__', n)
    
    def __pos__(self) -> "TriangleBase":
        return self._triangle_unary('__pos__')
    
    def __round__(self, n):
        return self._triangle_unary('round', n)
    
    def __len__(self):
        return self.shape[0]
    
    def __contains__(self, value):
        raise NotImplementedError()

    def __lt__(self, value):
        raise NotImplementedError()

    def __le__(self, value):
        raise NotImplementedError()
        
    def copy(self):
        return TriangleBase.from_triangle(self)
    
    def __eq__(self, other: "TriangleBase") -> bool:
        if (type(other) != type(self) or 
            self.shape != other.shape
            or len(self.data) != len(other.data)):
            return False
        return (
            self.sort_data().data.select(self.columns).lazy().collect(streaming=True) == 
            other.sort_data().data.select(other.columns).lazy().collect(streaming=True)
        ).min().min(axis=1)[0]
    

    def to_frame(self, keepdims=False, implicit_axis=False, *args, **kwargs):
        """ Converts a triangle to a pandas.DataFrame.
        Parameters
        ----------
        keepdims : bool
            If True, the triangle will be converted to a DataFrame with all
            dimensions intact.  The argument will force a consistent DataFrame
            format regardless of whether any dimensions are of length 1.
        implicit_axis : bool
            When keepdims is True, this denotes whether to include the implicit
            valuation axis in addition to the origin and development.
        Returns
        -------
            pandas.DataFrame representation of the Triangle.
        """
        if self.shape[:2] == (1, 1) and not keepdims:
            index = self.origin.to_frame().with_row_count('index')
            columns = (self.valuation
                        if self.is_val_tri else 
                        self.development).cast(pl.Utf8)
            return (
                self.data
                .with_columns(
                    pl.col('__development__').alias('development'),
                    pl.col('__origin__').alias('origin'),
                    pl.col(self.columns))
                .lazy().collect(streaming=True)
                .pivot(
                    index='origin',
                    columns='development',
                    values=self.columns,
                    aggregate_function='first')
                .join(index, how='left', on='origin')
                .sort('index')
                .select(pl.col(['origin'] + columns.to_list())))
        else:
            alias = 'valuation' if self.is_val_tri else 'development'
            implicit = dcol.alias('development') if self.is_val_tri else vcol.alias('valuation')
            return self.data.sort(
                pl.col(self.key_labels + ['__origin__', '__development__'])).select(
                pl.col(self.key_labels),
                pl.col('__origin__').alias('origin'),
                pl.col('__development__').alias(alias),
                implicit if implicit_axis else pl.col([]),
                pl.col(self.columns))
        
    def sort_data(self) -> "TriangleBase":
        self.data = self.data.sort(self.key_labels + ['__origin__', '__development__'])
        return self
    
    def _summary_frame(self):
        return pl.DataFrame({
            "": ["Valuation:", "Grain:", "Shape:", "Index:", "Columns:"],
            "Triangle Summary": [
                self.valuation_date.strftime("%Y-%m"),
                "O" + self.origin_grain + "D" + self.development_grain,
                str(self.shape),
                str(self.key_labels),
                str(self.columns),],})
    
    def __repr__(self) -> str:
        if self.shape[:2] == (1, 1):
            data = self.wide()
            return data.__repr__()
        else:
            return self._summary_frame().__repr__()
        
    def sort_index(self, by=None, descending=False):
        self._properties['index'] = self.index.sort(by, descending)


        
class PlTriangleGroupBy:
    def __init__(self, obj: TriangleBase, by: Union[str, List[str]], axis: int=0) -> None:
        self.obj = TriangleBase.from_triangle(obj)
        self.axis = self.obj._get_axis(axis)
        self.by = [by] if type(by) is str else by
        if self.axis == 0:
            self.groups = obj.data.group_by(
                self.by + ['__origin__', '__development__'])
        elif self.axis == 1:
            if callable(by):
                self.by = [by(c) for c in self.obj.columns]
            elif len(by) == len(self.obj.columns):
                self.by = by
            else:
                raise NotImplementedError()
        else:
            raise NotImplementedError()
        self.columns = self.obj.columns

    def __getitem__(self, key: str) -> "PlTriangleGroupBy":
        self.columns = [key] if type(key) is str else key
        return self
    
    def _agg(self, agg: str) -> "TriangleBase":
        axis = self.obj._get_axis(self.axis)
        if axis == 0:
            self.obj.data = self.groups.agg(
                getattr(pl.col(self.columns), agg)())
            self.obj._properties.pop('index', None)
        elif axis == 1:
            maps = pl.DataFrame(
                {'by': self.by, 'columns': list(self.columns)}
                ).group_by('by').agg(pl.col('columns'))
            maps = dict(
                zip(maps['by'].cast(pl.Utf8).to_list(), 
                    maps['columns'].to_list()))
            self.obj.data = self.obj.data.select(
                pl.col(self.obj.key_labels + ['__origin__', '__development__']), 
                *[getattr(pl, agg + '_horizontal')(pl.col(v)).alias(str(k)) 
                  for k, v in maps.items()])
            self.obj.columns = [
                c for c in self.self.columns 
                if c not in self.obj.key_labels + ['__origin__', '__development__']]
            raise ValueError(f'axis {axis} is not supported')
        self.obj.columns = self.columns
        return self.obj

    def sum(self) -> "TriangleBase":
        return self._agg('sum')
    
    def mean(self) -> "TriangleBase":
        return self._agg('mean')
    
    def min(self) -> "TriangleBase":
        return self._agg('min')

    def max(self) -> "TriangleBase":
        return self._agg('max')
    
    def median(self) -> "TriangleBase":
        return self._agg('median')
    
    def std(self) -> "TriangleBase":
        return self._agg('std')
    
    def var(self) -> "TriangleBase":
        return self._agg('var')
    
    def product(self) -> "TriangleBase":
        return self._agg('product')
    
    def quantile(self, quantile=0.5) -> "TriangleBase":
        return self._agg('quantile', quantile=quantile)
    



def is_chainladder(estimator):
    """Return True if the given estimator is a chainladder based method.
    Parameters
    ----------
    estimator : object
        Estimator object to test.
    Returns
    -------
    out : bool
        True if estimator is a chainladder based method and False otherwise.
    """
    return getattr(estimator, "_estimator_type", None) == "chainladder"<|MERGE_RESOLUTION|>--- conflicted
+++ resolved
@@ -1,24 +1,10 @@
 # This Source Code Form is subject to the terms of the Mozilla Public
 # License, v. 2.0. If a copy of the MPL was not distributed with this
 # file, You can obtain one at https://mozilla.org/MPL/2.0/.
-<<<<<<< HEAD
-=======
-from __future__ import annotations
-
-import pandas as pd
-from packaging import version
-
-import numpy as np
-import warnings
-
-from chainladder import options
-
-from chainladder.core.common import Common
-from chainladder.core.display import TriangleDisplay
-from chainladder.core.dunders import TriangleDunders
-from chainladder.core.io import TriangleIO
-from chainladder.core.pandas import TrianglePandas
-from chainladder.core.slice import TriangleSlicer
+
+import polars as pl
+from datetime import date
+from typing import Any, Callable, List, Optional, Tuple, Union
 
 from chainladder.utils.cupy import cp
 from chainladder.utils.dask import dp
@@ -39,23 +25,6 @@
     from pandas.core.interchange.dataframe_protocol import DataFrame as DataFrameXchg
     from pandas._libs.tslibs.timestamps import Timestamp
     from types import ModuleType
-
-class TriangleBase(
-    TriangleIO,
-    TriangleDisplay,
-    TriangleSlicer,
-    TriangleDunders,
-    TrianglePandas,
-    Common
-):
-    """This class handles the initialization of a triangle"""
->>>>>>> 85ee3ad5
-
-import polars as pl
-from datetime import date
-from typing import Any, Callable, List, Optional, Tuple, Union
-
-<<<<<<< HEAD
 
 def cached_property(func):
     def wrapper(self):
@@ -111,206 +80,18 @@
         self.is_pattern = pattern
         self.is_lazy = lazy
         self._properties = {}
-=======
-    @staticmethod
-    def _input_validation(
-            data: DataFrame,
-            index: str | list | None,
-            columns: str | list,
-            origin: str | list,
-            development: str | list
-    ) -> tuple[
-        None | list,
-        None | list,
-        None | list,
-        None | list
-    ]:
-
-        """Validate/sanitize inputs"""
-
-        def str_to_list(arg: str | list) -> None | list:
-            if arg is None:
-                return
-            if type(arg) in [str, pd.Period]:
-                return [arg]
-            else:
-                return list(arg)
-
-        index = str_to_list(index)
-        columns = str_to_list(columns)
-        origin = str_to_list(origin)
-        development = str_to_list(development)
-        if "object" in data[columns].dtypes:
-            raise TypeError("column attribute must be numeric.")
-        if data[columns].shape[1] != len(columns):
-            raise AttributeError("Columns are required to have unique names")
-        return index, columns, origin, development
-
-    @staticmethod
-    def _set_development(
-            data: DataFrame,
-            development: list,
-            development_format: None | str,
-            origin_date: Series
-    ) -> Series:
-        """Initialize development and its grain"""
-        if development:
-            development_date: Series = TriangleBase._to_datetime(
-                data=data,
-                fields=development,
-                period_end=True,
-                date_format=development_format
-            )
-        else:
-            o_max: Timestamp  = pd.Period(
-                value=origin_date.max(),
-                freq=TriangleBase._get_grain(origin_date)
-            ).to_timestamp(how="e")
-            development_date: Series = pd.Series([o_max] * len(origin_date))
-
-        development_date.name = "__development__"
-        if (
-            pd.Series(development_date).dt.year.min()
-            == pd.Series(development_date).dt.year.max()
-            == 1970
-        ):
-            raise ValueError(
-                "Development lags could not be determined. This may be because development"
-                "is expressed as an age where a date-like vector is required"
-            )
-        return development_date
-
-    @staticmethod
-    def _set_index(
-            col: Series,
-            unique: np.ndarray
-    ) -> np.ndarray:
-        return col.map(dict(zip(unique, range(len(unique))))).values[None].T
-
-    @staticmethod
-    def _aggregate_data(
-            data,
-            origin_date: Series,
-            development_date: Series,
-            index: list | None,
-            columns: list
-    ):
-        """Summarize dataframe to the level specified in axes"""
-        if type(data) != pd.DataFrame:
-            # Dask dataframes are mutated.
-            data["__origin__"] = origin_date
-            data["__development__"] = development_date
-            key_gr = ["__origin__", "__development__"] + [
-                data[item] for item in ([] if not index else index)
-            ]
-            data_agg = data.groupby(key_gr)[columns].sum(numeric_only=False).reset_index().fillna(0)
-            data = data.drop(["__origin__", "__development__"], axis=1)
-        else:
-            # Summarize dataframe to the level specified in axes.
-            key_gr: list = [origin_date, development_date] + [
-                data[item] for item in ([] if not index else index)
-            ]
-            data_agg: DataFrame = data[columns].groupby(key_gr)[columns].sum(numeric_only=False).reset_index().fillna(0)
-            data_agg["__origin__"] = data_agg[origin_date.name]
-            data_agg["__development__"] = data_agg[development_date.name]
-        # origin <= development is required - truncate bad records if not true
-        valid = data_agg["__origin__"] <= data_agg["__development__"]
-        if sum(~valid) > 0:
-            warnings.warn(
-                """
-                Observations with development before
-                origin start have been removed.
-                """
-            )
-            valid = valid.compute() if hasattr(valid, "compute") else valid
-            data_agg = data_agg[valid]
-        return data_agg
-
-    @staticmethod
-    def _set_kdims(
-            data_agg: DataFrame,
-            index: list
-    ) -> tuple[np.ndarray, np.ndarray]:
-        """
-        Sets the key dimension of the triangle.
-
-        Parameters
-        ----------
-        data_agg: DataFrame
-            A DataFrame consisting of the triangle input data aggregated to the grain specified in the
-            Triangle constructor.
-        index: list
-            The list of columns of the input data supplied to the index argument of the Triangle constructor.
-
-        Returns
-        -------
-        tuple[np.ndarray, np.ndarray]
-            A tuple consisting of a ndarray of the unique levels of the index, and another ndarray consisting of their
-            positions within the supplied data_agg.
-        """
-
-        # Get unique values of index and assign an integer value to each one.
-        kdims: DataFrame = data_agg[index].drop_duplicates().reset_index(drop=True).reset_index()
-
-        # Map these integers back to the agg data to generate a key index.
-        key_idx: np.ndarray = (
-            data_agg[index].merge(
-                kdims,
-                how="left",
-                on=index
-            )["index"].values[None].T
-        )
-        return kdims.drop(labels="index", axis=1).values, key_idx
-
-    @staticmethod
-    def _set_odims(
-            data_agg: DataFrame,
-            date_axes: DataFrame
-    ) -> tuple[np.ndarray, np.ndarray]:
-
-        odims: np.ndarray = np.sort(date_axes["__origin__"].unique())
-        orig_idx: np.ndarray = TriangleBase._set_index(col=data_agg["__origin__"], unique=odims)
-
-        return odims, orig_idx
-
-    @staticmethod
-    def _set_ddims(
-            data_agg: DataFrame,
-            date_axes: DataFrame
-    ) -> tuple[ArrayLike, np.ndarray]:
-
-        if date_axes["__development__"].nunique() > 1:
-            dev_lag: Series = TriangleBase._development_lag(
-                data_agg["__origin__"], data_agg["__development__"]
-            )
-
-            ddims: ArrayLike = np.sort(
-                TriangleBase._development_lag(
-                    date_axes["__origin__"], date_axes["__development__"]
-                ).unique()
-            )
-
-            dev_idx: np.ndarray = TriangleBase._set_index(dev_lag, ddims)
->>>>>>> 85ee3ad5
 
         if valuation is None:
             __development__ = TriangleBase._format_valuation(
                 data, origin, origin_format
             ).dt.month_end().max().alias('__development__')
         else:
-<<<<<<< HEAD
             __development__ = TriangleBase._format_valuation(
                 data, valuation, valuation_format
             ).dt.month_end().alias('__development__')
         __origin__ = TriangleBase._format_origin(
             data, origin, origin_format
         ).dt.truncate("1mo").alias('__origin__')
-=======
-            ddims: ArrayLike = pd.DatetimeIndex(
-                [data_agg["__development__"].max()], name="valuation"
-            )
-            dev_idx = np.zeros((len(data_agg), 1))
->>>>>>> 85ee3ad5
 
         data = data.with_columns(__origin__, __development__)
         if data.select('__development__').lazy().collect(streaming=True).n_unique() > 1:
@@ -341,7 +122,6 @@
         return cls.__new__(cls)
     
     @staticmethod
-<<<<<<< HEAD
     def from_triangle(triangle: "TriangleBase") -> "TriangleBase":
         obj = TriangleBase.from_empty()
         obj.data = triangle.data
@@ -359,32 +139,6 @@
             c for c in self.data.columns 
             if c not in self.columns + 
             ['__origin__', '__development__']]
-=======
-    def _set_values(
-            data_agg: DataFrame,
-            key_idx: np.ndarray,
-            columns: list,
-            orig_idx: np.ndarray,
-            dev_idx: np.ndarray
-    ) -> tuple[np.ndarray, np.ndarray]:
-
-        val_idx: np.ndarray = (
-            (np.ones(len(data_agg))[None].T * range(len(columns)))
-            .reshape((1, -1), order="F")
-            .T
-        )
-        coords: np.ndarray = np.concatenate(
-            tuple([np.concatenate((orig_idx, dev_idx), 1)] * len(columns)), 0
-        )
-        coords: np.ndarray = np.concatenate(
-            (np.concatenate(tuple([key_idx] * len(columns)), 0), val_idx, coords), 1
-        )
-        amts: np.ndarray = np.concatenate(
-            [data_agg[col].fillna(0).values for col in data_agg[columns]]
-        ).astype("float64")
-
-        return coords.T.astype("int32"), amts
->>>>>>> 85ee3ad5
 
     @property
     def shape(self) -> Tuple[int, int, int, int]:
@@ -441,7 +195,6 @@
                 .explode('__development__')
                 .with_columns(vcol.alias('__valuation__'))).lazy().collect(streaming=True)
 
-<<<<<<< HEAD
         
     @property
     @cached_property
@@ -509,41 +262,6 @@
             else:
                 grain = "M"
         return grain
-=======
-    @staticmethod
-    def _get_date_axes(
-        origin_date: Series,
-        development_date: Series,
-        origin_grain: str,
-        development_grain: str
-    ) -> DataFrame:
-        """
-        Function to find any missing origin dates or development dates that
-        would otherwise mess up the origin/development dimensions.
-        """
-        origin_range: DatetimeIndex = pd.period_range(
-            start=origin_date.min(),
-            end=origin_date.max(),
-            freq=origin_grain
-        ).to_timestamp(how="s")
-
-        development_range: DatetimeIndex = pd.period_range(
-            start=development_date.min(),
-            end=development_date.max(),
-            freq=development_grain,
-        ).to_timestamp(how="e")
-
-        # If the development is semi-annual, we need to adjust further because of "2Q-DEC".
-        if development_grain == "2Q-DEC":
-            from pandas.tseries.offsets import DateOffset
-
-            development_range += DateOffset(months=-3)
-
-        c = pd.DataFrame(
-            TriangleBase._cartesian_product(origin_range, development_range),
-            columns=["__origin__", "__development__"],
-        )
->>>>>>> 85ee3ad5
 
     @property
     def latest_diagonal(self) -> "TriangleBase":
@@ -635,7 +353,6 @@
                     pass
 
     @staticmethod
-<<<<<<< HEAD
     def _format_valuation(
         data: pl.DataFrame, 
         column: str, 
@@ -651,53 +368,9 @@
                     .alias('__development__'))
                 try:
                     data.head(10).select(c)
-=======
-    def _to_datetime(
-            data: DataFrame,
-            fields: list,
-            period_end: bool = False,
-            date_format: Optional[str] = None
-    ) -> Series:
-        """
-        For tabular form, this will take a set of data
-        column(s) and return a single date array.  This function heavily
-        relies on pandas, but does two additional things:
-        1. It extends the automatic inference using date_inference_list
-        2. it allows pd_to_datetime on a set of columns
-        """
-        # Concat everything into one field
-        if len(fields) > 1:
-            target_field: Series = data[fields].astype(str).apply(lambda x: "-".join(x), axis=1)
-        else:
-            target_field: Series = data[fields].iloc[:, 0]
-
-        if hasattr(target_field, "dt"):
-            # If the target field is already a non-period datetime, no conversion is needed.
-            target: Series = target_field
-            # If the target field is a period, convert to timestamp. period_end is a boolean that if true,
-            # means that the timestamp should be the end of the period.
-            if type(target.iloc[0]) == pd.Period:
-                return target.dt.to_timestamp(how={1: "e", 0: "s"}[period_end])
-        else:
-            datetime_arg: np.ndarray = target_field.unique()
-            date_format = [{"arg": datetime_arg, "format": date_format}] if date_format else []
-
-            date_inference_list = date_format + [
-                {"arg": datetime_arg, "format": "%Y%m"},
-                {"arg": datetime_arg, "format": "%Y"},
-                {"arg": datetime_arg, "format": "%Y-%m-%d"},
-                {"arg": datetime_arg},
-            ]
-
-            datetime_mapping: None | dict = None
-            for date_inference in date_inference_list:
-                try:
-                    datetime_mapping = dict(zip(datetime_arg, pd.to_datetime(**date_inference)))
->>>>>>> 85ee3ad5
                     break
-                except ValueError:
+                except:
                     pass
-<<<<<<< HEAD
             if f == '%Y':
                 return (c.dt.offset_by('12mo')
                         .dt.offset_by('-1d').dt.month_end())
@@ -792,37 +465,6 @@
             GroupBy object (pandas or Triangle)
         """
         return PlTriangleGroupBy(self, by, axis)
-=======
-
-            if datetime_mapping is None:
-                raise ValueError(
-                    "Unable to infer datetime for field(s): " + str(fields) +
-                    ". Please check the underlying data or any supplied format arguments."
-                    )
-            target: Series = target_field.map(arg=datetime_mapping)
-
-        return target
-
-    @staticmethod
-    def _development_lag(
-            origin: Series,
-            valuation: Series
-    ) -> Series:
-        """
-        For tabular format, this will convert the origin/valuation
-        difference to a development lag.
-        """
-        return ((valuation - origin) / (365.25 / 12)).dt.round("1d").dt.days
-
-    @staticmethod
-    def _get_grain(
-            dates: Series,
-            trailing: bool = False,
-            kind: str = "origin"
-    ) -> str:
-        """
-        Determines Grain of origin or valuation vector.
->>>>>>> 85ee3ad5
 
     def to_cumulative(self) -> "TriangleBase":
         """Method to convert an incremental triangle into a cumulative triangle.
@@ -831,7 +473,6 @@
         -------
             Updated instance of triangle accumulated along the origin
         """
-<<<<<<< HEAD
 
         if self.is_cumulative:
             return self
@@ -1083,55 +724,6 @@
             triangle._properties['development'] = s3_val.to_frame().join(
                 triangle.development.to_frame(), how='semi', on=['development']).to_series()
         return triangle.select(pl.col(self.columns[s1]))
-=======
-        months: np.ndarray = dates.dt.month.unique()
-        diffs: np.ndarray = np.diff(np.sort(months))
-        if len(dates.unique()) == 1:
-            grain = (
-                "Y"
-                if version.Version(pd.__version__) >= version.Version("2.2.0")
-                else "A"
-            )
-
-        elif len(months) == 1:
-            grain = (
-                "Y"
-                if version.Version(pd.__version__) >= version.Version("2.2.0")
-                else "A"
-            )
-
-        elif np.all(diffs == 6):
-            grain = "2Q"
-        elif np.all(diffs == 3):
-            grain = "Q"
-        else:
-            grain = "M"
-        if trailing and grain != "M":
-            if kind == "origin":
-                end: str = (dates.min() - pd.DateOffset(days=1)).strftime("%b").upper()
-                end: str = (
-                    "DEC"
-                    if end in ["MAR", "JUN", "SEP", "DEC"] and grain == "Q"
-                    else end
-                )
-                end: str = "DEC" if end in ["JUN", "DEC"] and grain == "2Q" else end
-            else:
-                # If inferred to beginning of calendar period, 1/1 from YYYY, 4/1 from YYYYQQ
-                if (
-                    dates.dt.strftime("%m%d")
-                    .isin(["0101", "0401", "0701", "1001"])
-                    .any()
-                ):
-                    end: str = (
-                        (dates.min() - pd.DateOffset(days=1, years=-1))
-                        .strftime("%b")
-                        .upper()
-                    )
-                else:
-                    end: str = dates.max().strftime("%b").upper()
-            grain: str = grain + "-" + end
-        return grain
->>>>>>> 85ee3ad5
 
     def __getitem__(self, key: Any) -> "TriangleBase":
         """ Eager materialization. Use select, with_columns and filter for optimized performance """
@@ -1216,7 +808,6 @@
             self.data = self.data.lazy().collect(streaming=True)
     
     @staticmethod
-<<<<<<< HEAD
     def _broadcast_axes(a: "TriangleBase", b: "TriangleBase") -> Tuple["TriangleBase", "TriangleBase"]:
         def broadcast_columns(a, b):
             a = TriangleBase.from_triangle(a)
@@ -1289,77 +880,6 @@
                     self.development.is_in(triangle.development))
         return triangle
 
-=======
-    def _cartesian_product(*arrays):
-        """
-        A fast implementation of cartesian product, used for filling in gaps
-        in triangles (if any)
-        """
-        arr = np.empty(
-            [len(a) for a in arrays] + [len(arrays)], dtype=np.result_type(*arrays)
-        )
-        for i, a in enumerate(np.ix_(*arrays)):
-            arr[..., i] = a
-        arr = arr.reshape(-1, len(arrays))
-        return arr
-
-    def get_array_module(
-            self: TriangleBase | None,
-            arr: ArrayLike = None
-    ) -> ModuleType:
-
-        """
-        Returns the module pertaining to the backend underlying the supplied array.
-        If no array is supplied, this method will return the array_backend of the TriangleBase.
-
-        Parameters
-        ----------
-        arr: ArrayLike
-            An array-like object. For example, the values used in a Triangle.
-
-        Returns
-        -------
-            The backend module. For example, if the backend is numpy, it will return the "np" that you
-            would get if you ran the statement, "import numpy as np".
-        """
-
-        backend: str = (
-            self.array_backend
-            if arr is None
-            else arr.__class__.__module__.split(".")[0]
-        )
-        modules: dict = {
-            "cupy": cp,
-            "sparse": sp,
-            "numpy": np,
-            "dask": dp
-        }
-        try:
-            return modules[backend]
-        except KeyError as e:
-            raise Exception(
-                "Array backend is invalid or not properly set. Supported backends are: " + ', '.join([*modules])
-            ) from e
-
-    def _auto_sparse(self) -> None:
-        """
-        Auto sparsifies at 30Mb or more and 20% density or less.
-        """
-        if not options.AUTO_SPARSE:
-            return self
-        n = np.prod(list(self.shape) + [8 / 1e6])
-        if (
-            self.array_backend == "numpy"
-            and n > 30
-            and 1 - np.isnan(self.values).sum() / n * (8 / 1e6) < 0.2
-        ):
-            self.set_backend("sparse", inplace=True)
-        if self.array_backend == "sparse" and not (
-            self.values.density < 0.2 and n > 30
-        ):
-            self.set_backend("numpy", inplace=True)
-        return self
->>>>>>> 85ee3ad5
 
     def filter_by_df(self, df):
         triangle = TriangleBase.from_triangle(self)
@@ -1471,36 +991,6 @@
         triangle.columns = [mapping.get(c, c) for c in self.columns]
         return triangle
 
-<<<<<<< HEAD
-=======
-    def _interchange_dataframe(self, data: DataFrameXchg) -> DataFrame:
-        """
-        Convert an object supporting the __dataframe__ protocol to a pandas DataFrame.
-        Requires pandas version > 1.5.2.
-
-        Parameters
-        ----------
-        data :
-            Dataframe object supporting the __dataframe__ protocol.
-        Returns
-        -------
-        out: pd.DataFrame
-            A pandas DataFrame.
-        """
-        # Check if pandas version is greater than 1.5.2
-        if version.parse(pd.__version__) >= version.parse("1.5.2"):
-            return pd.api.interchange.from_dataframe(data)
-
-        else:
-            # Raise an error prompting the user to upgrade pandas
-            raise NotImplementedError(
-                "Your version of pandas does not support the DataFrame interchange API. "
-                "Please upgrade pandas to a version greater than 1.5.2 to use this feature."
-            )
-
-    def __array_function__(self, func, types, args, kwargs):
-        from chainladder.utils.utility_functions import concat
->>>>>>> 85ee3ad5
 
     def __arithmetic__(self, other: Union["TriangleBase", int], operation: str) -> "TriangleBase":
         if type(other) == pl.DataFrame:
