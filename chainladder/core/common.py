# This Source Code Form is subject to the terms of the Mozilla Public
# License, v. 2.0. If a copy of the MPL was not distributed with this
# file, You can obtain one at https://mozilla.org/MPL/2.0/.
import numpy as np
from chainladder.utils.cupy import cp
from chainladder.utils.sparse import sp


def _get_full_expectation(cdf_, ultimate_):
    """ Private method that builds full expectation"""
    full = ultimate_.copy()
    xp = full.get_array_module()
    full.values = xp.repeat(full.values, cdf_.shape[-1], -1)
    offset = {"Y": 12, "Q": 3, "M": 1}[cdf_.development_grain]
    ddims = ([cdf_.ddims[0] - offset], list(cdf_.ddims[:-1]), [9999])
    full.ddims = np.concatenate(ddims)
    if len(cdf_) != len(ultimate_) and len(cdf_.index) > 1:
        if hasattr(ultimate_, 'group_index'):
            group_index = ultimate_.group_index
        else:
            group_index = ultimate_.index
        level = list(
<<<<<<< HEAD
            set(group_index.columns).intersection(
            set(cdf_.key_labels)))
        idx = group_index.merge(
=======
            set(ultimate_.group_index.columns).intersection(
            set(cdf_.key_labels)))
        idx = ultimate_.group_index.merge(
>>>>>>> 42c57da2
            cdf_.index.reset_index(),
            how='left', on=level)['index'].values.astype(int)
        cdf = cdf_.values[list(idx), ...]
    else:
        cdf = cdf_.values
    full.values = full.values / cdf
    full.values = xp.concatenate((full.values, ultimate_.set_backend(full.array_backend).values), -1)
    return full


def _get_full_triangle(X, ultimate, expectation=None, n_iters=None):
    """ Private method that builds full triangle"""
    cdf = X.ldf_.copy()
    xp = cdf.get_array_module()
    if cdf.shape[2] == 1:
        cdf.values = xp.repeat(cdf.values, len(X.origin), 2)
    cdf.odims = X.odims
    if len(cdf) != len(ultimate) and len(cdf.index) > 1:
        level = list(
            set(ultimate.group_index.columns).intersection(
            set(cdf.key_labels)))
        idx = ultimate.group_index.merge(
            cdf.index.reset_index(),
            how='left', on=level)['index'].values.astype(int)
        cdf.values = cdf.values[list(idx), ...]
    else:
        cdf.values = cdf.values
    cdf.kdims = ultimate.kdims
    cdf.key_labels = ultimate.key_labels
    cdf = cdf[cdf.valuation<=X.valuation_date] * 0 + 1 + cdf[cdf.valuation>X.valuation_date]
    cdf.values = cdf.values.cumprod(3)

    if len(cdf) != len(ultimate) and len(cdf.index) > 1:
        if hasattr(ultimate, 'group_index'):
            group_index = ultimate.group_index
        else:
            group_index = ultimate.index
        level = list(
            set(group_index.columns).intersection(
            set(cdf.key_labels)))
        idx = group_index.merge(
            cdf.index.reset_index(),
            how='left', on=level)['index'].values.astype(int)
        cdf.values = cdf.values[list(idx), ...]
    else:
        cdf.values = cdf.values
    cdf.kdims = ultimate.kdims
    cdf.key_labels = ultimate.key_labels
    cdf = (1 - 1 / cdf)
    ld = X.latest_diagonal
    ld.valuation_date = ld.valuation.max()
<<<<<<< HEAD
    ld = cdf * 0 + ld.values
=======
    ld = cdf * 0 + X.latest_diagonal.set_backend(cdf.array_backend).values

>>>>>>> 42c57da2
    if n_iters is not None:
        a = (X.latest_diagonal * 0 + expectation.values) / X.cdf_ * X.ldf_
        complement = xp.nansum(cdf.values[None] ** xp.arange(n_iters)[:, None, None, None, None], 0)
        new_run_off = (( a * (cdf ** n_iters)) + (ld * complement).values)
    else:
        complement = (1 / (1 - cdf))
        new_run_off = (ld * complement)
    new_run_off = new_run_off[new_run_off.valuation>X.valuation_date] + X
    new_run_off.is_pattern = False
    new_run_off.is_cumulative = True
    return new_run_off


class Common:
    """ Class that contains common properties of a "fitted" Triangle. """

    @property
    def has_ldf(self):
        if hasattr(self, "ldf_"):
            return True
        else:
            return False

    @property
    def cdf_(self):
        if not hasattr(self, "ldf_"):
            x = self.__class__.__name__
            raise AttributeError("'" + x + "' object has no attribute 'cdf_'")
        return self.ldf_.incr_to_cum()

    @property
    def ibnr_(self):
        if not hasattr(self, "ultimate_"):
            x = self.__class__.__name__
            raise AttributeError("'" + x + "' object has no attribute 'ibnr_'")
        ibnr = self.ultimate_ - self.latest_diagonal
        ibnr.vdims = self.ultimate_.vdims
        return ibnr

    @property
    def full_expectation_(self):
        if not hasattr(self, "ultimate_"):
            x = self.__class__.__name__
            raise AttributeError(
                "'" + x + "' object has no attribute 'full_expectation_'"
            )
        return _get_full_expectation(self.cdf_, self.ultimate_)

    @property
    def full_triangle_(self):
        if not hasattr(self, "ultimate_"):
            raise AttributeError(
                "'"
                + self.__class__.__name__
                + "'"
                + " object has no attribute 'full_triangle_'"
            )
        if hasattr(self, "X_"):
            X = self.X_
        else:
            X = self
        if hasattr(self, 'n_iters'):
            return _get_full_triangle(X, self.ultimate_, self.expectation_, self.n_iters)
        else:
            return _get_full_triangle(X, self.ultimate_)

    def pipe(self, func, *args, **kwargs):
        return func(self, *args, **kwargs)

    def set_backend(self, backend, inplace=False, deep=False):
        """ Converts triangle array_backend.

        Parameters
        ----------
        backend : str
            Currently supported options are 'numpy', 'sparse', and 'cupy'
        inplace : bool
            Whether to mutate the existing Triangle instance or return a new
            one.

        Returns
        -------
            Triangle with updated array_backend
        """
        if hasattr(self, "array_backend"):
            old_backend = self.array_backend
        else:
            if hasattr(self, "ldf_"):
                old_backend = self.ldf_.array_backend
            else:
                raise ValueError("Unable to determine array backend.")
        if inplace:
            if backend in ["numpy", "sparse", "cupy"]:
                lookup = {
                    "numpy": {
                        "sparse": lambda x: x.todense(),
                        "cupy": lambda x: cp.asnumpy(x),
                    },
                    "cupy": {
                        "numpy": lambda x: cp.array(x),
                        "sparse": lambda x: cp.array(x.todense()),
                    },
                    "sparse": {
                        "numpy": lambda x: sp.array(x),
                        "cupy": lambda x: sp.array(cp.asnumpy(x)),
                    },
                }
                if hasattr(self, "values"):
                    self.values = lookup[backend].get(old_backend, lambda x: x)(
                        self.values
                    )
                if deep:
                    for k, v in vars(self).items():
                        if isinstance(v, Common):
                            v.set_backend(backend, inplace=True, deep=True)
                if hasattr(self, "array_backend"):
                    self.array_backend = backend
            else:
                raise AttributeError(backend, "backend is not supported.")
            return self
        else:
            obj = self.copy()
            return obj.set_backend(backend=backend, inplace=True, deep=deep)<|MERGE_RESOLUTION|>--- conflicted
+++ resolved
@@ -20,15 +20,9 @@
         else:
             group_index = ultimate_.index
         level = list(
-<<<<<<< HEAD
             set(group_index.columns).intersection(
             set(cdf_.key_labels)))
         idx = group_index.merge(
-=======
-            set(ultimate_.group_index.columns).intersection(
-            set(cdf_.key_labels)))
-        idx = ultimate_.group_index.merge(
->>>>>>> 42c57da2
             cdf_.index.reset_index(),
             how='left', on=level)['index'].values.astype(int)
         cdf = cdf_.values[list(idx), ...]
@@ -80,12 +74,7 @@
     cdf = (1 - 1 / cdf)
     ld = X.latest_diagonal
     ld.valuation_date = ld.valuation.max()
-<<<<<<< HEAD
     ld = cdf * 0 + ld.values
-=======
-    ld = cdf * 0 + X.latest_diagonal.set_backend(cdf.array_backend).values
-
->>>>>>> 42c57da2
     if n_iters is not None:
         a = (X.latest_diagonal * 0 + expectation.values) / X.cdf_ * X.ldf_
         complement = xp.nansum(cdf.values[None] ** xp.arange(n_iters)[:, None, None, None, None], 0)
