<<<<<<< HEAD
import pandas as pd
import numpy as np
import polars as pl
import re
from .base import TriangleBase, PlTriangleGroupBy, vcol
import warnings
try:
    from IPython.core.display import HTML
except:
    HTML = None

class Triangle:
    """ Pandas API interface to Polars Backend """
    def __init__(self, data=None, *args, **kwargs):
        if kwargs.get('development', None):
            warnings.warn(
                """`development` argument is deprecated. Use `valuation` in the Triangle constructor.""")
            kwargs['valuation'] = kwargs['development']
        if kwargs.get('development_format', None):
            warnings.warn(
                """`development_format` argument is deprecated. Use `valuation_format` in the Triangle constructor.""")
            kwargs['valuation_format'] = kwargs['development_format']
        if data is None:
            self.triangle = None
        if type(data) == pd.DataFrame:
            self.triangle = TriangleBase(pl.DataFrame(data), *args, **kwargs)
        else:
            self.triangle = TriangleBase(data, *args, **kwargs)
        
    def copy(self):
        obj = Triangle()
        obj.triangle = TriangleBase.from_triangle(self.triangle)
        return obj
    
    @property
    def index(self):
        return self.triangle.index.lazy().collect().to_pandas()
    
=======
# This Source Code Form is subject to the terms of the Mozilla Public
# License, v. 2.0. If a copy of the MPL was not distributed with this
# file, You can obtain one at https://mozilla.org/MPL/2.0/.
from __future__ import annotations

import pandas as pd
import numpy as np
import warnings
from packaging import version
from chainladder.core.base import TriangleBase
from chainladder.utils.sparse import sp
from chainladder.core.slice import VirtualColumns
from chainladder.core.correlation import DevelopmentCorrelation, ValuationCorrelation
from chainladder.utils.utility_functions import concat, num_to_nan, num_to_value
from chainladder import options

try:
    import dask.bag as db
except ImportError:
    db = None

from typing import Optional, TYPE_CHECKING

if TYPE_CHECKING:
    from pandas import DataFrame, Series
    from numpy.typing import ArrayLike
    from pandas._libs.tslibs.timestamps import Timestamp  # noqa
    from pandas.core.interchange.dataframe_protocol import DataFrame as DataFrameXchg
    from sparse import COO


class Triangle(TriangleBase):
    """
    The core data structure of the chainladder package

    Parameters
    ----------
    data: DataFrame or DataFrameXchg
        A single dataframe that contains columns representing all other
        arguments to the Triangle constructor. If using pandas version > 1.5.2,
        one may supply a DataFrame-like object (referred to as DataFrameXchg)
        supporting the __dataframe__ protocol, which will then be converted to
        a pandas DataFrame.
    origin: str or list
         A representation of the accident, reporting or more generally the
         origin period of the triangle that will map to the Origin dimension
    development: str or list
        A representation of the development/valuation periods of the triangle
        that will map to the Development dimension
    columns: str or list
        A representation of the numeric data of the triangle that will map to
        the columns dimension.  If None, then a single 'Total' key will be
        generated.
    index: str or list or None
        A representation of the index of the triangle that will map to the
        index dimension.  If None, then a single 'Total' key will be generated.
    origin_format: optional str
        A string representation of the date format of the origin arg. If
        omitted then date format will be inferred by pandas.
    development_format: optional str
        A string representation of the date format of the development arg. If
        omitted then date format will be inferred by pandas.
    cumulative: bool
        Whether the triangle is cumulative or incremental.  This attribute is
        required to use the ``grain`` and ``dev_to_val`` methods and will be
        automatically set when invoking ``cum_to_incr`` or ``incr_to_cum`` methods.
    trailing: bool
        When partial origin periods are present, setting trailing to True will
        ensure the most recent origin period is a full period and the oldest
        origin is partial. If full origin periods are present in the data, then
        trailing has no effect.

    Attributes
    ----------
    index: Series
        Represents all available levels of the index dimension.
    columns: Series
        Represents all available levels of the value dimension.
    origin: DatetimeIndex
        Represents all available levels of the origin dimension.
    development: Series
        Represents all available levels of the development dimension.
    key_labels: list
        Represents the ``index`` axis labels
    virtual_columns: Series
        Represents the subset of columns of the triangle that are virtual.
    valuation: DatetimeIndex
        Represents all valuation dates of each cell in the Triangle.
    origin_grain: str
        The grain of the origin vector ('Y', 'S', 'Q', 'M')
    development_grain: str
        The grain of the development vector ('Y', 'S', 'Q', 'M')
    shape: tuple
        The 4D shape of the triangle instance with axes corresponding to (index, columns, origin, development)
    link_ratio, age_to_age
        Displays age-to-age ratios for the triangle.
    valuation_date : date
        The latest valuation date of the data
    loc: Triangle
        pandas-style ``loc`` accessor
    iloc: Triangle
        pandas-style ``iloc`` accessor
    latest_diagonal: Triangle
        The latest diagonal of the triangle
    is_cumulative: bool
        Whether the triangle is cumulative or not
    is_ultimate: bool
        Whether the triangle has an ultimate valuation
    is_full: bool
        Whether lower half of Triangle has been filled in
    is_val_tri:
        Whether the triangle development period is expressed as valuation
        periods.
    values: array
        4D numpy array underlying the Triangle instance
    T: Triangle
        Transpose index and columns of object.  Only available when Triangle is
        convertible to DataFrame.
    """

    def __init__(
        self,
        data: Optional[DataFrame | DataFrameXchg] = None,
        origin: Optional[str | list] = None,
        development: Optional[str | list] = None,
        columns: Optional[str | list] = None,
        index: Optional[str | list] = None,
        origin_format: Optional[str] = None,
        development_format: Optional[str] = None,
        cumulative: Optional[bool] = None,
        array_backend: str = None,
        pattern=False,
        trailing: bool = True,
        *args,
        **kwargs,
    ):

        # If data are present, validate the dimensions.
        if data is None:
            return
        elif not isinstance(data, pd.DataFrame) and hasattr(data, "__dataframe__"):
            data = self._interchange_dataframe(data)
        index, columns, origin, development = self._input_validation(
            data=data,
            index=index,
            columns=columns,
            origin=origin,
            development=development,
        )

        # Store dimension metadata.
        self.columns_label: list = columns
        self.origin_label: list = origin

        # Handle any ultimate vectors in triangles separately.
        data, ult = self._split_ult(
            data=data,
            index=index,
            columns=columns,
            origin=origin,
            development=development,
        )
        # Conform origins and developments to datetimes and determine the lowest grains.
        origin_date: Series = self._to_datetime(
            data=data, fields=origin, date_format=origin_format
        ).rename("__origin__")

        self.origin_grain: str = self._get_grain(
            dates=origin_date, trailing=trailing, kind="origin"
        )

        development_date = self._set_development(
            data=data,
            development=development,
            development_format=development_format,
            origin_date=origin_date,
        )

        self.development_grain = self._get_grain(
            dates=development_date, trailing=trailing, kind="development"
        )

        # Ensure that origin_date values represent the beginning of the period.
        # i.e., 1990 means the start of 1990.
        origin_date: Series = origin_date.dt.to_period(
            self.origin_grain
        ).dt.to_timestamp(how="s")

        # Ensure that development_date values represent the end of the period.
        # i.e., 1990 means the end of 1990 assuming annual development periods.
        development_date: Series = development_date.dt.to_period(
            self.development_grain
        ).dt.to_timestamp(how="e")

        # Aggregate dates to the origin/development grains.
        data_agg: DataFrame = self._aggregate_data(
            data=data,
            origin_date=origin_date,
            development_date=development_date,
            index=index,
            columns=columns,
        )

        # Fill in missing periods with zeros.
        date_axes: DataFrame = self._get_date_axes(
            data_agg["__origin__"],
            data_agg["__development__"],
            self.origin_grain,
            self.development_grain,
        )

        # Deal with labels.
        if not index:
            index: list = ["Total"]
            self.index_label: list = index
            data_agg[index[0]] = "Total"

        self.kdims: np.ndarray
        key_idx: np.ndarray
        self.vdims: np.ndarray
        self.odims: np.ndarray
        orig_idx: np.ndarray
        self.ddims: ArrayLike
        dev_idx: np.ndarray

        self.kdims, key_idx = self._set_kdims(data_agg, index)
        self.vdims = np.array(columns)
        self.odims, orig_idx = self._set_odims(data_agg, date_axes)
        self.ddims, dev_idx = self._set_ddims(data_agg, date_axes)

        # Set remaining triangle properties.
        val_date: Timestamp = data_agg["__development__"].max()
        val_date = val_date.compute() if hasattr(val_date, "compute") else val_date
        self.key_labels: list = index
        self.valuation_date: Timestamp = val_date

        if cumulative is None:
            warnings.warn(
                """
                The cumulative property of your triangle is not set. This may result in
                undesirable behavior. In a future release this will result in an error.
                """
            )

        self.is_cumulative: bool = cumulative
        self.virtual_columns = VirtualColumns(self)
        self.is_pattern: bool = pattern

        split: list[str] = self.origin_grain.split("-")
        self.origin_grain: str = {"A": "Y", "2Q": "S"}.get(split[0], split[0])

        if len(split) == 1:
            self.origin_close: str = "DEC"
        else:
            self.origin_close: str = split[1]

        split: list[str] = self.development_grain.split("-")
        self.development_grain: str = {"A": "Y", "2Q": "S"}.get(split[0], split[0])
        grain_sort: list = ["Y", "S", "Q", "M"]
        self.development_grain: str = grain_sort[
            max(
                grain_sort.index(self.origin_grain),
                grain_sort.index(self.development_grain),
            )
        ]

        # Coerce malformed triangles to something more predictable.
        check_origin: np.ndarray = (
            pd.period_range(
                start=self.odims.min(),
                end=self.valuation_date,
                freq=self.origin_grain.replace("S", "2Q"),
            )
            .to_timestamp()
            .values
        )

        if (
            len(check_origin) != len(self.odims)
            and pd.to_datetime(options.ULT_VAL) != self.valuation_date
            and not self.is_pattern
        ):
            self.odims: np.ndarray = check_origin

        # Set the Triangle values.
        coords: np.ndarray
        amts: np.ndarray

        coords, amts = self._set_values(
            data_agg=data_agg,
            key_idx=key_idx,
            columns=columns,
            orig_idx=orig_idx,
            dev_idx=dev_idx,
        )

        # Construct Sparse multidimensional array.
        self.values: COO = num_to_nan(
            sp(
                coords,
                amts,
                prune=True,
                has_duplicates=False,
                sorted=True,
                shape=(
                    len(self.kdims),
                    len(self.vdims),
                    len(self.odims),
                    len(self.ddims),
                ),
            )
        )
        # Deal with array backend.
        self.array_backend = "sparse"
        if array_backend is None:
            array_backend: str = options.ARRAY_BACKEND
        if not options.AUTO_SPARSE or array_backend == "cupy":
            self.set_backend(
                backend=array_backend,
                inplace=True
            )
        else:
            self = self._auto_sparse()
        self._set_slicers()
        # Deal with special properties
        if self.is_pattern:
            obj = self.dropna()
            self.odims = obj.odims
            self.ddims = obj.ddims
            self.values = obj.values
        if ult:
            obj = concat((self.dev_to_val().iloc[..., : len(ult.odims), :], ult), -1)
            obj = obj.val_to_dev()
            self.odims = obj.odims
            self.ddims = obj.ddims
            self.values = obj.values
            self.valuation_date = pd.Timestamp(options.ULT_VAL)

    @staticmethod
    def _split_ult(
        data: DataFrame,
        index: list,
        columns: list,
        origin: list,
        development: list
    ) -> tuple[DataFrame, Triangle]:
        """Deal with triangles with ultimate values."""
        ult = None
        if (
            development
            and len(development) == 1
            and data[development[0]].dtype == "<M8[ns]"
        ):
            u = data[data[development[0]] == options.ULT_VAL].copy()
            print("332")
            if len(u) > 0 and len(u) != len(data):
                ult = Triangle(
                    u,
                    origin=origin,
                    development=development,
                    columns=columns,
                    index=index,
                )
                ult.ddims = pd.DatetimeIndex([options.ULT_VAL])
                data = data[data[development[0]] != options.ULT_VAL]
            print("343")
        return data, ult

    @property
    def index(self) -> DataFrame:
        """
        Returns a DataFrame of the unique values of the index.
        """
        return pd.DataFrame(list(self.kdims), columns=self.key_labels)

    @index.setter
    def index(self, value) -> None:
        self._len_check(self.index, value)
        if type(value) is pd.DataFrame:
            self.kdims = value.values
            self.key_labels = list(value.columns)
            self._set_slicers()
        else:
            raise TypeError("index must be a pandas DataFrame")

>>>>>>> 85ee3ad5
    @property
    def columns(self):
        return pd.Index(self.triangle.columns, name='columns')
    
    @columns.setter
    def columns(self, value):
        self.triangle.columns = value
    
    @property
    def origin(self):
<<<<<<< HEAD
        return pd.PeriodIndex(
            self.triangle.origin.to_pandas(), 
            freq=f'{self.triangle.origin_grain}')
    
    def collect(self):
        self.triangle.data = self.triangle.data.collect()
        return self
    
=======
        if self.is_pattern and len(self.odims) == 1:
            return pd.Series(["(All)"])
        else:
            freq = {
                "Y": (
                    "Y"
                    if version.Version(pd.__version__) >= version.Version("2.2.0")
                    else "A"
                ),
                "S": "2Q",
                "H": "2Q",
            }.get(self.origin_grain, self.origin_grain)
            freq = freq if freq == "M" else freq + "-" + self.origin_close
            return pd.DatetimeIndex(self.odims, name="origin").to_period(freq=freq)

    @origin.setter
    def origin(self, value):
        self._len_check(self.origin, value)
        freq = {
            "Y": "A" if float(".".join(pd.__version__.split(".")[:-1])) < 2.2 else "Y",
            "S": "2Q",
        }.get(self.origin_grain, self.origin_grain)
        freq = freq if freq == "M" else freq + "-" + self.origin_close
        value = pd.PeriodIndex(list(value), freq=freq)
        self.odims = value.to_timestamp().values

>>>>>>> 85ee3ad5
    @property
    def development(self):
        if self.is_val_tri:
            formats = {"Y": "%Y", "S": "%YQ%q", "Q": "%YQ%q", "M": "%Y-%m"}
            return pd.Series(pd.to_datetime(self.triangle.valuation).to_period(
                freq=self.development_grain).strftime(
                formats[self.development_grain]),
                name='development')
        else:
<<<<<<< HEAD
            return self.triangle.development.to_pandas()
        
    @property
    def valuation_date(self):
        return (self.triangle.valuation_date + 
                pd.DateOffset(days=1) + 
                pd.DateOffset(nanoseconds=-1))
    
    @property
    def valuation(self):
        if self.is_val_tri:
            return pd.DatetimeIndex(
                self.triangle.origin.alias('__origin__').to_frame()
                .join(
                    self.triangle.valuation.alias('valuation').to_frame(), 
                    how='cross')
                .sort(['valuation'])
                .select(pl.col('valuation')).to_pandas().iloc[:, 0]
                ) + pd.DateOffset(days=1) + pd.DateOffset(nanoseconds=-1)
=======
            new_obj = self.copy()
            return new_obj.set_index(value=value, inplace=True)

    @property
    def is_val_tri(self):
        return type(self.ddims) == pd.DatetimeIndex

    @property
    def is_full(self) -> bool:
        """
        Property that in indicates whether lower half of Triangle has been filled in.

        Returns
        -------

        bool
        """

        return self.nan_triangle.sum().sum() == np.prod(self.shape[-2:])

    @property
    def is_ultimate(self):
        return sum(self.valuation >= options.ULT_VAL[:4]) > 0

    @property
    def latest_diagonal(self) -> Triangle:
        """
        The latest diagonal of the triangle.
        """
        return self[self.valuation == self.valuation_date].sum(axis="development")

    @property
    def link_ratio(self) -> Triangle:
        """
        Displays age-to-age ratios for the triangle. If the calling Triangle object already has the
        self.is_pattern set to true (i.e., it is already a set of link ratios or development patterns),
        this property simply returns itself.

        Returns
        -------

        Triangle object in link ratio form.
        """

        # Case where triangle is not a set of link ratios or development patterns.
        if not self.is_pattern:
            obj: Triangle = (1 / self.iloc[..., :-1]) * self.iloc[..., 1:].values
            if not obj.is_full:
                obj = obj[obj.valuation < obj.valuation_date]
            if hasattr(obj, "w_"):
                w_ = obj.w_[..., : len(obj.odims), :]
                obj = obj * w_ if obj.shape == w_.shape else obj
            obj.is_pattern = True
            obj.is_cumulative = False
            obj.values = num_to_nan(obj.values)
            return obj
        # Case where triangle already is a set of link ratios or development patterns.
>>>>>>> 85ee3ad5
        else:
            return pd.DatetimeIndex(
                self.triangle.origin.alias('__origin__').to_frame()
                .join(
                    self.triangle.development.alias('__development__').to_frame(), 
                    how='cross')
                .sort(['__origin__', '__development__'])
                .select(vcol.alias('valuation')).to_pandas().iloc[:, 0]
                ) + pd.DateOffset(days=1) + pd.DateOffset(nanoseconds=-1)
    
    @property  
    def iloc(self):
        return Ilocation(self)
    
    @property  
    def loc(self):
        return Location(self)
    
    def __repr__(self):
        if self.shape[:2] == (1, 1):
            data = self._repr_format()
            return data.to_string()
        else:
            return self.triangle._summary_frame().to_pandas().set_index('').__repr__()

    def _repr_html_(self):
        """ Jupyter/Ipython HTML representation """
        if self.shape[:2] == (1, 1):
            data = self._repr_format()
            fmt_str = self._get_format_str(data)
            
            default = (
                data.to_html(
                    max_rows=pd.options.display.max_rows,
                    max_cols=pd.options.display.max_columns,
                    float_format=fmt_str.format,)
                .replace("nan", "")
                .replace("NaN", ""))
            return default
        else:
            return self.triangle._summary_frame().to_pandas().set_index('').to_html(
                max_rows=pd.options.display.max_rows,
                max_cols=pd.options.display.max_columns)

    def _get_format_str(self, data):
        if np.all(np.isnan(data)):
            return ""
        elif np.nanmean(abs(data)) < 10:
            return "{0:,.4f}"
        elif np.nanmean(abs(data)) < 1000:
            return "{0:,.2f}"
        else:
            return "{:,.0f}"

    def _repr_format(self, origin_as_datetime=False):
        out = self.triangle.wide()[:, 1:].to_numpy()
        if origin_as_datetime and not self.is_pattern:
            origin = self.origin.to_timestamp(how='s')
        else:
            origin = self.origin.copy()
        origin.name = None

        if self.origin_grain == "S" and not origin_as_datetime:
            origin_formatted = [""] * len(origin)
            for origin_index in range(len(origin)):
                origin_formatted[origin_index] = (
                    origin.astype("str")[origin_index]
                    .replace("Q1", "H1")
                    .replace("Q3", "H2")
                )
            origin = origin_formatted
        development = self.development.copy()
        development.name = None
        return pd.DataFrame(out, index=origin, columns=development)

    def heatmap(self, cmap="coolwarm", low=0, high=0, axis=0, subset=None):
        """ Color the background in a gradient according to the data in each
        column (optionally row). Requires matplotlib

        Parameters
        ----------

        cmap : str or colormap
            matplotlib colormap
        low, high : float
            compress the range by these values.
        axis : int or str
            The axis along which to apply heatmap
        subset : IndexSlice
            a valid slice for data to limit the style application to

        Returns
        -------
            Ipython.display.HTML

        """
        if self.shape[:2] == (1, 1):
            data = self._repr_format()
            fmt_str = self._get_format_str(data)

            axis = self.triangle._get_axis(axis)

            raw_rank = data.rank(axis=axis)
            shape_size = data.shape[axis]
            rank_size = data.rank(axis=axis).max(axis=axis)
            gmap = (raw_rank - 1).div(rank_size - 1, axis=not axis) * (
                shape_size - 1
            ) + 1
            gmap = gmap.replace(np.nan, (shape_size + 1) / 2)
            if pd.__version__ >= "1.3":
                default_output = (
                    data.style.format(fmt_str)
                    .background_gradient(
                        cmap=cmap,
                        low=low,
                        high=high,
                        axis=None,
                        subset=subset,
                        gmap=gmap,
                    )
                    .to_html()
                )
            else:
                default_output = (
                    data.style.format(fmt_str)
                    .background_gradient(cmap=cmap, low=low, high=high, axis=axis,)
                    .render()
                )
            output_xnan = re.sub("<td.*nan.*td>", "<td></td>", default_output)
        else:
            raise ValueError("heatmap only works with single triangles")
        if HTML:
            return HTML(output_xnan)
        elif HTML is None:
            raise ImportError("heatmap requires IPython")
    
    def __setitem__(self, key, value):
        if type(value) == type(self):
            value = value.triangle
        self.triangle.__setitem__(key, value)
    
    def __eq__(self, other):
        return self.triangle == other.triangle

    def __len__(self):
        return len(self)
    
    def to_frame(self, origin_as_datetime=True, keepdims=False,
                 implicit_axis=False, *args, **kwargs):
        """ Converts a triangle to a pandas.DataFrame.
        Parameters
        ----------
        origin_as_datetime : bool
            Whether the origin vector should be converted from PeriodIndex
            into a datetime dtype. Default is False.
        keepdims : bool
            If True, the triangle will be converted to a DataFrame with all
            dimensions intact.  The argument will force a consistent DataFrame
            format regardless of whether any dimensions are of length 1.
        implicit_axis : bool
            When keepdims is True, this denotes whether to include the implicit
            valuation axis in addition to the origin and development.
        Returns
        -------
            pandas.DataFrame representation of the Triangle.
        """
        df = self.triangle.to_frame(keepdims=keepdims, implicit_axis=implicit_axis).lazy().collect().to_pandas()
        if not origin_as_datetime:
            df['origin'] = df['origin'].map(dict(zip(self.triangle.origin, self.origin)))
        shape = tuple([num for num, i in enumerate(self.shape) if i > 1])
        if len(shape) == 2 and not keepdims:
            if shape == (0, 1):
                df = df.set_index(self.key_labels)[self.columns]
            if shape == (0, 2):
                df = df.pivot(index=self.key_labels, columns='origin', values=self.columns[0])
            if shape == (0, 3):
                df = df.pivot(index=self.key_labels, columns='development', values=self.columns[0])
            if shape == (1, 2):
                df = df.set_index('origin')[self.columns].T
            if shape == (1, 3):
                df = df.set_index('development')[self.columns].T
            if shape == (2, 3):
                df = df.set_index('origin')
            df.index.name = None
            df.columns.name = None
        if len(shape) == 1 and not keepdims:
            df = df.set_index(
                {0: self.key_labels,
                 1: self.columns,
                 2: 'origin',
                 3: 'development'}[shape[0]])
            df.index.name = None
            df.columns.name = None
        if self.triangle.shape[0] > 1 or len(shape) > 2 or keepdims:
            df = df.set_index(self.key_labels)
        return df
    
    @property
    def T(self):
        return self.to_frame(origin_as_datetime=False).T
    
    def groupby(self, by, axis=0, *args, **kwargs):
        return TriangleGroupBy(self.triangle, by, axis)

    def __array__(self):
        return self.triangle.data.select(self.columns)

<<<<<<< HEAD
    def __array_ufunc__(self, ufunc, method, *inputs, **kwargs):
        obj = self.copy()
        if method == "__call__":
            inputs = [pl.col(self.columns) if hasattr(i, "columns") else i for i in inputs]
            obj.triangle.data = self.triangle.data.select(
                pl.col(self.key_labels + ['__origin__', '__development__']), 
                ufunc(*inputs, **kwargs))
            obj.triangle.data.select(pl.all().exclude(self.columns), )
            return obj
        else:
            raise NotImplementedError()
        
    def minimum(self, other):
        return np.minimum(self, other)
    
    def maximum(self, other):
        return np.maximum(self, other)
    
    def log(self):
        return np.log(self)
    
    def sqrt(self):
        return np.sqrt(self)
    
    def exp(self):
        return np.exp(self)
    
    def __getitem__(self, key):
        obj = self.copy()
        development = type(key) is pd.Series
        origin = type(key) is np.ndarray and len(key) == len(self.origin)
        valuation = type(key) is np.ndarray and len(key) != len(self.origin)
        if not (origin or development or valuation):
            out = self.triangle[key]
            if type(out) is TriangleBase:
                obj.triangle = out
                return obj
            else:
                return out
        elif development:
            if self.is_val_tri:
                formats = {"Y": "%Y", "S": "%YQ%q", "Q": "%YQ%q", "M": "%Y-%m"}
                ddims = pd.to_datetime(
                    self.development, 
                    format=formats[self.development_grain]
                ).dt.to_period(self.development_grain).dt.to_timestamp(how='e')
                key = self.triangle.valuation.is_in(ddims[key].dt.date)
                obj.triangle = obj.triangle[key]
            else:
                key = self.triangle.development.is_in(self.development[key])
                obj.triangle = obj.triangle[key]
        elif origin:
            key = self.triangle.origin.is_in(self.origin[key].to_timestamp(how='s'))
            obj.triangle = obj.triangle[key]
        elif valuation:
            key = self.triangle.valuation.is_in(self.valuation[key].unique().date.tolist())
            obj.triangle = obj.triangle[key]
        return obj
    
    
    def val_to_dev(self, *args, **kwargs):
=======
        Returns
        -------
            Triangle
        """
        ograin_old, ograin_new = self.origin_grain, grain[1:2]
        dgrain_old, dgrain_new = self.development_grain, grain[-1]
        ograin_new = "S" if ograin_new == "H" else ograin_new
        valid = {
            "Y": ["Y"],
            "Q": ["Q", "S", "Y"],
            "M": ["Y", "S", "Q", "M"],
            "S": ["S", "Y"],
        }

        if ograin_new not in valid.get(ograin_old, []) or dgrain_new not in valid.get(
            dgrain_old, []
        ):
            raise ValueError("New grain not compatible with existing grain")

        if (
            self.is_cumulative is None
            and dgrain_old != dgrain_new
            and self.shape[-1] > 1
        ):
            raise AttributeError(
                "The is_cumulative attribute must be set before using grain method."
            )

        if valid["M"].index(ograin_new) > valid["M"].index(dgrain_new):
            raise ValueError("Origin grain must be coarser than development grain")

        if self.is_full and not self.is_ultimate and not self.is_val_tri:
            warnings.warn("Triangle includes extraneous development lags")

        obj = self.dev_to_val()

        if ograin_new != ograin_old:
            freq = {"Y": "Y", "S": "2Q"}.get(ograin_new, ograin_new)

            if trailing or (obj.origin.freqstr[-3:] != "DEC" and ograin_old != "M"):
                origin_period_end = self.origin[-1].strftime("%b").upper()
            else:
                origin_period_end = "DEC"

            indices = (
                pd.Series(range(len(self.origin)), index=self.origin)
                .resample("-".join([freq, origin_period_end]))
                .indices
            )

            groups = pd.concat(
                [pd.Series([k] * len(v), index=v) for k, v in indices.items()], axis=0
            ).values

            obj = obj.groupby(groups, axis=2).sum()

            obj.origin_close = origin_period_end
            d_start = pd.Period(
                obj.valuation[0],
                freq=(
                    dgrain_old
                    if dgrain_old == "M"
                    else dgrain_old + obj.origin.freqstr[-4:]
                ),
            ).to_timestamp(how="s")

            if len(obj.ddims) > 1 and obj.origin.to_timestamp(how="s")[0] != d_start:
                addl_ts = (
                    pd.period_range(obj.odims[0], obj.valuation[0], freq=dgrain_old)[
                        :-1
                    ]
                    .to_timestamp()
                    .values
                )
                addl = obj.iloc[..., -len(addl_ts) :] * 0
                addl.ddims = addl_ts
                obj = concat((addl, obj), axis=-1)
                obj.values = num_to_nan(obj.values)

        if dgrain_old != dgrain_new and obj.shape[-1] > 1:
            step = self._dstep()[dgrain_old][dgrain_new]
            d = np.sort(
                len(obj.development) - np.arange(0, len(obj.development), step) - 1
            )

            if obj.is_cumulative:
                obj = obj.iloc[..., d]
            else:
                ddims = obj.ddims[d]
                d2 = [d[0]] * (d[0] + 1) + list(np.repeat(np.array(d[1:]), step))
                obj = obj.groupby(d2, axis=3).sum()
                obj.ddims = ddims

            obj.development_grain = dgrain_new

        obj = obj.dev_to_val() if self.is_val_tri else obj.val_to_dev()

        if inplace:
            self = obj
            return self

        return obj

    def trend(
        self,
        trend=0.0,
        axis="origin",
        start=None,
        end=None,
        ultimate_lag=None,
        **kwargs,
    ):
        """Allows for the trending of a Triangle object along either a valuation
        or origin axis.  This method trends using days and assumes a years is
        365.25 days long.

        Parameters
        ----------
        trend : float
            The annual amount of the trend. Use 1/(1+trend)-1 to detrend.
        axis : str (options: ['origin', 'valuation'])
            The axis on which to apply the trend
        start: date
            The start date from which trend should be calculated. If none is
            provided then the latest date of the triangle is used.
        end: date
            The end date to which the trend should be calculated. If none is
            provided then the earliest period of the triangle is used.
        ultimate_lag : int
            If ultimate valuations are in the triangle, optionally set the overall
            age (in months) of the ultimate to be some lag from the latest non-Ultimate
            development

        Returns
        -------
        Triangle
            updated with multiplicative trend applied.
        """
        if axis not in ["origin", "valuation", 2, -2]:
            raise ValueError(
                "Only origin and valuation axes are supported for trending"
            )
        xp = self.get_array_module()
        start = pd.to_datetime(start) if type(start) is str else start
        start = self.valuation_date if start is None else start
        end = pd.to_datetime(end) if type(end) is str else end
        end = self.origin[0].to_timestamp() if end is None else end
        if axis in ["origin", 2, -2]:
            vector = pd.DatetimeIndex(
                np.tile(
                    self.origin.to_timestamp(how="e").values, self.shape[-1]
                ).flatten()
            )
        else:
            vector = self.valuation
        lower, upper = (end, start) if end > start else (start, end)
        vector = pd.DatetimeIndex(
            np.maximum(
                np.minimum(np.datetime64(lower), vector.values), np.datetime64(upper)
            )
        )
        vector = (
            (start.year - vector.year) * 12 + (start.month - vector.month)
        ).values.reshape(self.shape[-2:], order="f")
        if self.is_ultimate and ultimate_lag is not None and vector.shape[-1] > 1:
            vector[:, -1] = vector[:, -2] + ultimate_lag
        trend = (
            xp.array((1 + trend) ** (vector / 12))[None, None, ...] * self.nan_triangle
        )
>>>>>>> 85ee3ad5
        obj = self.copy()
        obj.triangle = self.triangle.to_development(*args, **kwargs)
        return obj

    def dev_to_val(self, *args, **kwargs):
        obj = self.copy()
        obj.triangle = self.triangle.to_valuation(*args, **kwargs)
        return obj

<<<<<<< HEAD
    def cum_to_incr(self, *args, **kwargs):
        obj = self.copy()
        obj.triangle = self.triangle.to_incremental(*args, **kwargs)
        return obj
=======
    def copy(self):
        X = object.__new__(self.__class__)
        X.__dict__.update(vars(self))
        X._set_slicers()
        X.values = X.values.copy()
        return X
>>>>>>> 85ee3ad5

    def incr_to_cum(self, *args, **kwargs):
        obj = self.copy()
        obj.triangle = self.triangle.to_cumulative(*args, **kwargs)
        return obj

    def grain(self, *args, **kwargs):
        obj = self.copy()
        obj.triangle = self.triangle.to_grain(*args, **kwargs)
        return obj
    
    def pipe(self, func, *args, **kwargs):
        return func(self, *args, **kwargs)
    
    def append(self, other):
        from chainladder.utils.utility_functions import concat
        obj = self.copy()
        obj.triangle = concat((self.triangle, other.triangle), axis=0)
        return obj

class Ilocation:
    def __init__(self, obj):
        self.obj = obj
    
    def __getitem__(self, key):
        obj = self.obj.copy()
        obj.triangle = obj.triangle[key]
        return obj


class Location(Ilocation):        
    def _contig_slice(self, arr):
        """ Try to make a contiguous slicer from an array of indices """
        if type(arr) is slice:
            return arr
        if type(arr) in [int, np.int64, np.int32]:
            arr = [arr]
        if len(arr) == 1:
            return slice(arr[0], arr[0] + 1)
        diff = np.diff(arr)
        if len(diff) == 0:
            raise ValueError("Slice returns empty Triangle")
        if max(diff) == min(diff):
            step = max(diff)
        else:
            return arr
        step = None if step == 1 else step
        min_arr = None if min(arr) == 0 else min(arr)
        max_arr = max(arr) + 1
        if step and step < 0:
            min_arr, max_arr = max_arr - 1, min_arr - 1 if min_arr else min_arr
        return slice(min_arr, max_arr, step)
    
    def __getitem__(self, key):
        key = self.obj.triangle._normalize_slice(key)
        obj = self.obj.copy()
        full_slice = lambda x: x == slice(None, None, None) or x == slice(None, None, -1)
        if not full_slice(key[0]):
            idx_slice = obj.index.reset_index().set_index(obj.key_labels).loc[key[0]]
        else:
            idx_slice = key[0]
        key = (
            key[0] if full_slice(key[0]) else self._contig_slice(
                idx_slice.values.flatten().tolist()),
            key[1] if full_slice(key[1]) else self._contig_slice(
                pd.Series(obj.columns).reset_index().set_index('columns')
                .loc[key[1]].values.flatten().tolist()),
            key[2] if full_slice(key[2]) else self._contig_slice(
                pd.Series(obj.origin).reset_index().set_index('origin')
                .loc[key[2]].values.flatten().tolist()),
            key[3] if full_slice(key[3]) else self._contig_slice(
                obj.development.reset_index().set_index('development')
                .loc[key[3]].values.flatten().tolist()))
        obj.triangle = obj.triangle[key]
        if len(obj.key_labels) > 1 and not full_slice(key[0]):
            obj.triangle.data = obj.triangle.data.drop(set(obj.key_labels)-set(idx_slice.index.names))
            obj.triangle._properties.pop('index', None)
        return obj
    
    
class TriangleGroupBy(PlTriangleGroupBy):
    def _agg(self, agg, *args, **kwargs):
        obj = Triangle()
        obj.triangle = super()._agg(agg, *args, **kwargs)
        return obj


def add_tri_passthru(cls, k):
    """Pass Through of TriangleBase functionality"""

    def tri_passthru(self, *args, **kwargs):
        obj = self.copy()
        obj.triangle = getattr(TriangleBase, k)(obj.triangle, *args, **kwargs)
        
        if (k in ('max', 'mean', 'median', 'min', 'product', 'quantile', 'std', 'sum') and 
            obj.triangle.shape == (1, 1, 1, 1)):
            return obj.triangle.data[obj.triangle.columns][0, 0]
        return obj
    
    def set_method(cls, func, k):
        """Assigns methods to a class"""
        func.__name__ = k
        setattr(cls, func.__name__, func)

    set_method(cls, tri_passthru, k)

passthru = [
    '__abs__', '__neg__', '__pos__',  '__pow__', '__round__', 
    'collect', 'lazy', 'head', '_get_axis', 'filter', 'select',
    'max', 'mean', 'median', 'min', 'product', 'quantile', 'std', 
    'sum', 'tail', 'var']

for item in passthru:
    add_tri_passthru(Triangle, item)


def add_arithmetic_passthru(cls, k):
    """Pass Through of TriangleBase functionality"""

    def tri_passthru(self, other, *args, **kwargs):
        obj = self.copy()
<<<<<<< HEAD
        if type(other) == type(self):
            obj.triangle = getattr(self.triangle, k)(other.triangle , *args, **kwargs)
        else:
            obj.triangle = getattr(self.triangle, k)(other)
        return obj
    
    def set_method(cls, func, k):
        """Assigns methods to a class"""
        func.__name__ = k
        setattr(cls, func.__name__, func)

    set_method(cls, tri_passthru, k)
    
passthru = [
    '__add__', '__ge__', '__gt__', 
     '__le__', '__lt__', '__mul__', '__ne__', 
    '__radd__', '__rmul__', '__rsub__', 
    '__rtruediv__', '__sub__', '__truediv__'] 
for item in passthru:
    add_arithmetic_passthru(Triangle, item)


def add_property_passthru(cls, k):
    """Pass Through of TriangleBase functionality"""

    def tri_passthru(self):
        prop = getattr(self.triangle, k)
        if type(prop) is TriangleBase:
            obj = self.copy()
            obj.triangle = prop
            return obj 
        else:
            return prop

    def set_method(cls, func, k):
        """Assigns methods to a class"""
        func.__name__ = k
        setattr(cls, func.__name__, property(func))

    set_method(cls, tri_passthru, k)

property_passthru = [
    'key_labels', 'is_val_tri', 'origin_close', 'shape', 
    'latest_diagonal', 'link_ratio', 'origin_grain', 
    'development_grain', 'values']
for item in property_passthru:
    add_property_passthru(Triangle, item)

def to_legacy(self):
    from chainladder.legacy.slice import VirtualColumns
    from chainladder.legacy import LegacyTriangle
    import sparse
    arr = (
        self.values
        .to_pandas()
        .set_index(['index', 'origin', 'development'])
        .stack().reset_index()
        .rename(columns={'level_3': 'columns', 0: 'data'}))
    arr['columns'] = arr['columns'].astype('int64')
    arr = arr[['index', 'columns', 'origin', 'development', 'data']]
    legacy = LegacyTriangle()
    legacy.array_backend = "sparse"
    legacy.kdims = legacy.vdims = legacy.odims =[]
    
    legacy.values = sparse.COO(
        coords=arr.iloc[:, :4].values.T,
        data=arr['data'].values,
        shape=self.shape,
        prune=True,
        has_duplicates=False,
        sorted=True,)
    legacy.is_pattern = False
    legacy.origin_close = self.origin_close
    legacy.origin_grain = self.origin_grain
    legacy.key_labels = self.key_labels
    legacy.development_grain = self.development_grain
    legacy.valuation_date = self.valuation_date
    legacy.vdims = self.columns.to_numpy()
    legacy.ddims = self.development.to_numpy()
    legacy.odims = self.triangle.origin.to_numpy()
    legacy.kdims = self.index.to_numpy()
    legacy.virtual_columns = VirtualColumns(legacy)
    return legacy
=======
        if axis == 1:
            sort = pd.Series(self.vdims).sort_values().index
            if np.any(sort != pd.Series(self.vdims).index):
                obj.values = obj.values[:, list(sort), ...]
                obj.vdims = obj.vdims[list(sort)]
        if axis == 2:
            sort = pd.Series(self.odims).sort_values().index
            if np.any(sort != pd.Series(self.odims).index):
                obj.values = obj.values[..., list(sort), :]
                obj.odims = obj.odims[list(sort)]
        if axis == 3:
            sort = self.development.sort_values().index
            if np.any(sort != self.development.index):
                obj.values = obj.values[..., list(sort)]
                obj.ddims = obj.ddims[list(sort)]
        return obj

    def reindex(self, columns=None, fill_value=np.nan):
        obj = self.copy()
        for column in columns:
            if column not in obj.columns:
                obj[column] = fill_value
        return obj
>>>>>>> 85ee3ad5
<|MERGE_RESOLUTION|>--- conflicted
+++ resolved
@@ -1,4 +1,3 @@
-<<<<<<< HEAD
 import pandas as pd
 import numpy as np
 import polars as pl
@@ -37,393 +36,6 @@
     def index(self):
         return self.triangle.index.lazy().collect().to_pandas()
     
-=======
-# This Source Code Form is subject to the terms of the Mozilla Public
-# License, v. 2.0. If a copy of the MPL was not distributed with this
-# file, You can obtain one at https://mozilla.org/MPL/2.0/.
-from __future__ import annotations
-
-import pandas as pd
-import numpy as np
-import warnings
-from packaging import version
-from chainladder.core.base import TriangleBase
-from chainladder.utils.sparse import sp
-from chainladder.core.slice import VirtualColumns
-from chainladder.core.correlation import DevelopmentCorrelation, ValuationCorrelation
-from chainladder.utils.utility_functions import concat, num_to_nan, num_to_value
-from chainladder import options
-
-try:
-    import dask.bag as db
-except ImportError:
-    db = None
-
-from typing import Optional, TYPE_CHECKING
-
-if TYPE_CHECKING:
-    from pandas import DataFrame, Series
-    from numpy.typing import ArrayLike
-    from pandas._libs.tslibs.timestamps import Timestamp  # noqa
-    from pandas.core.interchange.dataframe_protocol import DataFrame as DataFrameXchg
-    from sparse import COO
-
-
-class Triangle(TriangleBase):
-    """
-    The core data structure of the chainladder package
-
-    Parameters
-    ----------
-    data: DataFrame or DataFrameXchg
-        A single dataframe that contains columns representing all other
-        arguments to the Triangle constructor. If using pandas version > 1.5.2,
-        one may supply a DataFrame-like object (referred to as DataFrameXchg)
-        supporting the __dataframe__ protocol, which will then be converted to
-        a pandas DataFrame.
-    origin: str or list
-         A representation of the accident, reporting or more generally the
-         origin period of the triangle that will map to the Origin dimension
-    development: str or list
-        A representation of the development/valuation periods of the triangle
-        that will map to the Development dimension
-    columns: str or list
-        A representation of the numeric data of the triangle that will map to
-        the columns dimension.  If None, then a single 'Total' key will be
-        generated.
-    index: str or list or None
-        A representation of the index of the triangle that will map to the
-        index dimension.  If None, then a single 'Total' key will be generated.
-    origin_format: optional str
-        A string representation of the date format of the origin arg. If
-        omitted then date format will be inferred by pandas.
-    development_format: optional str
-        A string representation of the date format of the development arg. If
-        omitted then date format will be inferred by pandas.
-    cumulative: bool
-        Whether the triangle is cumulative or incremental.  This attribute is
-        required to use the ``grain`` and ``dev_to_val`` methods and will be
-        automatically set when invoking ``cum_to_incr`` or ``incr_to_cum`` methods.
-    trailing: bool
-        When partial origin periods are present, setting trailing to True will
-        ensure the most recent origin period is a full period and the oldest
-        origin is partial. If full origin periods are present in the data, then
-        trailing has no effect.
-
-    Attributes
-    ----------
-    index: Series
-        Represents all available levels of the index dimension.
-    columns: Series
-        Represents all available levels of the value dimension.
-    origin: DatetimeIndex
-        Represents all available levels of the origin dimension.
-    development: Series
-        Represents all available levels of the development dimension.
-    key_labels: list
-        Represents the ``index`` axis labels
-    virtual_columns: Series
-        Represents the subset of columns of the triangle that are virtual.
-    valuation: DatetimeIndex
-        Represents all valuation dates of each cell in the Triangle.
-    origin_grain: str
-        The grain of the origin vector ('Y', 'S', 'Q', 'M')
-    development_grain: str
-        The grain of the development vector ('Y', 'S', 'Q', 'M')
-    shape: tuple
-        The 4D shape of the triangle instance with axes corresponding to (index, columns, origin, development)
-    link_ratio, age_to_age
-        Displays age-to-age ratios for the triangle.
-    valuation_date : date
-        The latest valuation date of the data
-    loc: Triangle
-        pandas-style ``loc`` accessor
-    iloc: Triangle
-        pandas-style ``iloc`` accessor
-    latest_diagonal: Triangle
-        The latest diagonal of the triangle
-    is_cumulative: bool
-        Whether the triangle is cumulative or not
-    is_ultimate: bool
-        Whether the triangle has an ultimate valuation
-    is_full: bool
-        Whether lower half of Triangle has been filled in
-    is_val_tri:
-        Whether the triangle development period is expressed as valuation
-        periods.
-    values: array
-        4D numpy array underlying the Triangle instance
-    T: Triangle
-        Transpose index and columns of object.  Only available when Triangle is
-        convertible to DataFrame.
-    """
-
-    def __init__(
-        self,
-        data: Optional[DataFrame | DataFrameXchg] = None,
-        origin: Optional[str | list] = None,
-        development: Optional[str | list] = None,
-        columns: Optional[str | list] = None,
-        index: Optional[str | list] = None,
-        origin_format: Optional[str] = None,
-        development_format: Optional[str] = None,
-        cumulative: Optional[bool] = None,
-        array_backend: str = None,
-        pattern=False,
-        trailing: bool = True,
-        *args,
-        **kwargs,
-    ):
-
-        # If data are present, validate the dimensions.
-        if data is None:
-            return
-        elif not isinstance(data, pd.DataFrame) and hasattr(data, "__dataframe__"):
-            data = self._interchange_dataframe(data)
-        index, columns, origin, development = self._input_validation(
-            data=data,
-            index=index,
-            columns=columns,
-            origin=origin,
-            development=development,
-        )
-
-        # Store dimension metadata.
-        self.columns_label: list = columns
-        self.origin_label: list = origin
-
-        # Handle any ultimate vectors in triangles separately.
-        data, ult = self._split_ult(
-            data=data,
-            index=index,
-            columns=columns,
-            origin=origin,
-            development=development,
-        )
-        # Conform origins and developments to datetimes and determine the lowest grains.
-        origin_date: Series = self._to_datetime(
-            data=data, fields=origin, date_format=origin_format
-        ).rename("__origin__")
-
-        self.origin_grain: str = self._get_grain(
-            dates=origin_date, trailing=trailing, kind="origin"
-        )
-
-        development_date = self._set_development(
-            data=data,
-            development=development,
-            development_format=development_format,
-            origin_date=origin_date,
-        )
-
-        self.development_grain = self._get_grain(
-            dates=development_date, trailing=trailing, kind="development"
-        )
-
-        # Ensure that origin_date values represent the beginning of the period.
-        # i.e., 1990 means the start of 1990.
-        origin_date: Series = origin_date.dt.to_period(
-            self.origin_grain
-        ).dt.to_timestamp(how="s")
-
-        # Ensure that development_date values represent the end of the period.
-        # i.e., 1990 means the end of 1990 assuming annual development periods.
-        development_date: Series = development_date.dt.to_period(
-            self.development_grain
-        ).dt.to_timestamp(how="e")
-
-        # Aggregate dates to the origin/development grains.
-        data_agg: DataFrame = self._aggregate_data(
-            data=data,
-            origin_date=origin_date,
-            development_date=development_date,
-            index=index,
-            columns=columns,
-        )
-
-        # Fill in missing periods with zeros.
-        date_axes: DataFrame = self._get_date_axes(
-            data_agg["__origin__"],
-            data_agg["__development__"],
-            self.origin_grain,
-            self.development_grain,
-        )
-
-        # Deal with labels.
-        if not index:
-            index: list = ["Total"]
-            self.index_label: list = index
-            data_agg[index[0]] = "Total"
-
-        self.kdims: np.ndarray
-        key_idx: np.ndarray
-        self.vdims: np.ndarray
-        self.odims: np.ndarray
-        orig_idx: np.ndarray
-        self.ddims: ArrayLike
-        dev_idx: np.ndarray
-
-        self.kdims, key_idx = self._set_kdims(data_agg, index)
-        self.vdims = np.array(columns)
-        self.odims, orig_idx = self._set_odims(data_agg, date_axes)
-        self.ddims, dev_idx = self._set_ddims(data_agg, date_axes)
-
-        # Set remaining triangle properties.
-        val_date: Timestamp = data_agg["__development__"].max()
-        val_date = val_date.compute() if hasattr(val_date, "compute") else val_date
-        self.key_labels: list = index
-        self.valuation_date: Timestamp = val_date
-
-        if cumulative is None:
-            warnings.warn(
-                """
-                The cumulative property of your triangle is not set. This may result in
-                undesirable behavior. In a future release this will result in an error.
-                """
-            )
-
-        self.is_cumulative: bool = cumulative
-        self.virtual_columns = VirtualColumns(self)
-        self.is_pattern: bool = pattern
-
-        split: list[str] = self.origin_grain.split("-")
-        self.origin_grain: str = {"A": "Y", "2Q": "S"}.get(split[0], split[0])
-
-        if len(split) == 1:
-            self.origin_close: str = "DEC"
-        else:
-            self.origin_close: str = split[1]
-
-        split: list[str] = self.development_grain.split("-")
-        self.development_grain: str = {"A": "Y", "2Q": "S"}.get(split[0], split[0])
-        grain_sort: list = ["Y", "S", "Q", "M"]
-        self.development_grain: str = grain_sort[
-            max(
-                grain_sort.index(self.origin_grain),
-                grain_sort.index(self.development_grain),
-            )
-        ]
-
-        # Coerce malformed triangles to something more predictable.
-        check_origin: np.ndarray = (
-            pd.period_range(
-                start=self.odims.min(),
-                end=self.valuation_date,
-                freq=self.origin_grain.replace("S", "2Q"),
-            )
-            .to_timestamp()
-            .values
-        )
-
-        if (
-            len(check_origin) != len(self.odims)
-            and pd.to_datetime(options.ULT_VAL) != self.valuation_date
-            and not self.is_pattern
-        ):
-            self.odims: np.ndarray = check_origin
-
-        # Set the Triangle values.
-        coords: np.ndarray
-        amts: np.ndarray
-
-        coords, amts = self._set_values(
-            data_agg=data_agg,
-            key_idx=key_idx,
-            columns=columns,
-            orig_idx=orig_idx,
-            dev_idx=dev_idx,
-        )
-
-        # Construct Sparse multidimensional array.
-        self.values: COO = num_to_nan(
-            sp(
-                coords,
-                amts,
-                prune=True,
-                has_duplicates=False,
-                sorted=True,
-                shape=(
-                    len(self.kdims),
-                    len(self.vdims),
-                    len(self.odims),
-                    len(self.ddims),
-                ),
-            )
-        )
-        # Deal with array backend.
-        self.array_backend = "sparse"
-        if array_backend is None:
-            array_backend: str = options.ARRAY_BACKEND
-        if not options.AUTO_SPARSE or array_backend == "cupy":
-            self.set_backend(
-                backend=array_backend,
-                inplace=True
-            )
-        else:
-            self = self._auto_sparse()
-        self._set_slicers()
-        # Deal with special properties
-        if self.is_pattern:
-            obj = self.dropna()
-            self.odims = obj.odims
-            self.ddims = obj.ddims
-            self.values = obj.values
-        if ult:
-            obj = concat((self.dev_to_val().iloc[..., : len(ult.odims), :], ult), -1)
-            obj = obj.val_to_dev()
-            self.odims = obj.odims
-            self.ddims = obj.ddims
-            self.values = obj.values
-            self.valuation_date = pd.Timestamp(options.ULT_VAL)
-
-    @staticmethod
-    def _split_ult(
-        data: DataFrame,
-        index: list,
-        columns: list,
-        origin: list,
-        development: list
-    ) -> tuple[DataFrame, Triangle]:
-        """Deal with triangles with ultimate values."""
-        ult = None
-        if (
-            development
-            and len(development) == 1
-            and data[development[0]].dtype == "<M8[ns]"
-        ):
-            u = data[data[development[0]] == options.ULT_VAL].copy()
-            print("332")
-            if len(u) > 0 and len(u) != len(data):
-                ult = Triangle(
-                    u,
-                    origin=origin,
-                    development=development,
-                    columns=columns,
-                    index=index,
-                )
-                ult.ddims = pd.DatetimeIndex([options.ULT_VAL])
-                data = data[data[development[0]] != options.ULT_VAL]
-            print("343")
-        return data, ult
-
-    @property
-    def index(self) -> DataFrame:
-        """
-        Returns a DataFrame of the unique values of the index.
-        """
-        return pd.DataFrame(list(self.kdims), columns=self.key_labels)
-
-    @index.setter
-    def index(self, value) -> None:
-        self._len_check(self.index, value)
-        if type(value) is pd.DataFrame:
-            self.kdims = value.values
-            self.key_labels = list(value.columns)
-            self._set_slicers()
-        else:
-            raise TypeError("index must be a pandas DataFrame")
-
->>>>>>> 85ee3ad5
     @property
     def columns(self):
         return pd.Index(self.triangle.columns, name='columns')
@@ -434,7 +46,6 @@
     
     @property
     def origin(self):
-<<<<<<< HEAD
         return pd.PeriodIndex(
             self.triangle.origin.to_pandas(), 
             freq=f'{self.triangle.origin_grain}')
@@ -443,34 +54,6 @@
         self.triangle.data = self.triangle.data.collect()
         return self
     
-=======
-        if self.is_pattern and len(self.odims) == 1:
-            return pd.Series(["(All)"])
-        else:
-            freq = {
-                "Y": (
-                    "Y"
-                    if version.Version(pd.__version__) >= version.Version("2.2.0")
-                    else "A"
-                ),
-                "S": "2Q",
-                "H": "2Q",
-            }.get(self.origin_grain, self.origin_grain)
-            freq = freq if freq == "M" else freq + "-" + self.origin_close
-            return pd.DatetimeIndex(self.odims, name="origin").to_period(freq=freq)
-
-    @origin.setter
-    def origin(self, value):
-        self._len_check(self.origin, value)
-        freq = {
-            "Y": "A" if float(".".join(pd.__version__.split(".")[:-1])) < 2.2 else "Y",
-            "S": "2Q",
-        }.get(self.origin_grain, self.origin_grain)
-        freq = freq if freq == "M" else freq + "-" + self.origin_close
-        value = pd.PeriodIndex(list(value), freq=freq)
-        self.odims = value.to_timestamp().values
-
->>>>>>> 85ee3ad5
     @property
     def development(self):
         if self.is_val_tri:
@@ -480,7 +63,6 @@
                 formats[self.development_grain]),
                 name='development')
         else:
-<<<<<<< HEAD
             return self.triangle.development.to_pandas()
         
     @property
@@ -500,65 +82,6 @@
                 .sort(['valuation'])
                 .select(pl.col('valuation')).to_pandas().iloc[:, 0]
                 ) + pd.DateOffset(days=1) + pd.DateOffset(nanoseconds=-1)
-=======
-            new_obj = self.copy()
-            return new_obj.set_index(value=value, inplace=True)
-
-    @property
-    def is_val_tri(self):
-        return type(self.ddims) == pd.DatetimeIndex
-
-    @property
-    def is_full(self) -> bool:
-        """
-        Property that in indicates whether lower half of Triangle has been filled in.
-
-        Returns
-        -------
-
-        bool
-        """
-
-        return self.nan_triangle.sum().sum() == np.prod(self.shape[-2:])
-
-    @property
-    def is_ultimate(self):
-        return sum(self.valuation >= options.ULT_VAL[:4]) > 0
-
-    @property
-    def latest_diagonal(self) -> Triangle:
-        """
-        The latest diagonal of the triangle.
-        """
-        return self[self.valuation == self.valuation_date].sum(axis="development")
-
-    @property
-    def link_ratio(self) -> Triangle:
-        """
-        Displays age-to-age ratios for the triangle. If the calling Triangle object already has the
-        self.is_pattern set to true (i.e., it is already a set of link ratios or development patterns),
-        this property simply returns itself.
-
-        Returns
-        -------
-
-        Triangle object in link ratio form.
-        """
-
-        # Case where triangle is not a set of link ratios or development patterns.
-        if not self.is_pattern:
-            obj: Triangle = (1 / self.iloc[..., :-1]) * self.iloc[..., 1:].values
-            if not obj.is_full:
-                obj = obj[obj.valuation < obj.valuation_date]
-            if hasattr(obj, "w_"):
-                w_ = obj.w_[..., : len(obj.odims), :]
-                obj = obj * w_ if obj.shape == w_.shape else obj
-            obj.is_pattern = True
-            obj.is_cumulative = False
-            obj.values = num_to_nan(obj.values)
-            return obj
-        # Case where triangle already is a set of link ratios or development patterns.
->>>>>>> 85ee3ad5
         else:
             return pd.DatetimeIndex(
                 self.triangle.origin.alias('__origin__').to_frame()
@@ -766,7 +289,6 @@
     def __array__(self):
         return self.triangle.data.select(self.columns)
 
-<<<<<<< HEAD
     def __array_ufunc__(self, ufunc, method, *inputs, **kwargs):
         obj = self.copy()
         if method == "__call__":
@@ -776,6 +298,7 @@
                 ufunc(*inputs, **kwargs))
             obj.triangle.data.select(pl.all().exclude(self.columns), )
             return obj
+        # Case where triangle already is a set of link ratios or development patterns.
         else:
             raise NotImplementedError()
         
@@ -828,177 +351,6 @@
     
     
     def val_to_dev(self, *args, **kwargs):
-=======
-        Returns
-        -------
-            Triangle
-        """
-        ograin_old, ograin_new = self.origin_grain, grain[1:2]
-        dgrain_old, dgrain_new = self.development_grain, grain[-1]
-        ograin_new = "S" if ograin_new == "H" else ograin_new
-        valid = {
-            "Y": ["Y"],
-            "Q": ["Q", "S", "Y"],
-            "M": ["Y", "S", "Q", "M"],
-            "S": ["S", "Y"],
-        }
-
-        if ograin_new not in valid.get(ograin_old, []) or dgrain_new not in valid.get(
-            dgrain_old, []
-        ):
-            raise ValueError("New grain not compatible with existing grain")
-
-        if (
-            self.is_cumulative is None
-            and dgrain_old != dgrain_new
-            and self.shape[-1] > 1
-        ):
-            raise AttributeError(
-                "The is_cumulative attribute must be set before using grain method."
-            )
-
-        if valid["M"].index(ograin_new) > valid["M"].index(dgrain_new):
-            raise ValueError("Origin grain must be coarser than development grain")
-
-        if self.is_full and not self.is_ultimate and not self.is_val_tri:
-            warnings.warn("Triangle includes extraneous development lags")
-
-        obj = self.dev_to_val()
-
-        if ograin_new != ograin_old:
-            freq = {"Y": "Y", "S": "2Q"}.get(ograin_new, ograin_new)
-
-            if trailing or (obj.origin.freqstr[-3:] != "DEC" and ograin_old != "M"):
-                origin_period_end = self.origin[-1].strftime("%b").upper()
-            else:
-                origin_period_end = "DEC"
-
-            indices = (
-                pd.Series(range(len(self.origin)), index=self.origin)
-                .resample("-".join([freq, origin_period_end]))
-                .indices
-            )
-
-            groups = pd.concat(
-                [pd.Series([k] * len(v), index=v) for k, v in indices.items()], axis=0
-            ).values
-
-            obj = obj.groupby(groups, axis=2).sum()
-
-            obj.origin_close = origin_period_end
-            d_start = pd.Period(
-                obj.valuation[0],
-                freq=(
-                    dgrain_old
-                    if dgrain_old == "M"
-                    else dgrain_old + obj.origin.freqstr[-4:]
-                ),
-            ).to_timestamp(how="s")
-
-            if len(obj.ddims) > 1 and obj.origin.to_timestamp(how="s")[0] != d_start:
-                addl_ts = (
-                    pd.period_range(obj.odims[0], obj.valuation[0], freq=dgrain_old)[
-                        :-1
-                    ]
-                    .to_timestamp()
-                    .values
-                )
-                addl = obj.iloc[..., -len(addl_ts) :] * 0
-                addl.ddims = addl_ts
-                obj = concat((addl, obj), axis=-1)
-                obj.values = num_to_nan(obj.values)
-
-        if dgrain_old != dgrain_new and obj.shape[-1] > 1:
-            step = self._dstep()[dgrain_old][dgrain_new]
-            d = np.sort(
-                len(obj.development) - np.arange(0, len(obj.development), step) - 1
-            )
-
-            if obj.is_cumulative:
-                obj = obj.iloc[..., d]
-            else:
-                ddims = obj.ddims[d]
-                d2 = [d[0]] * (d[0] + 1) + list(np.repeat(np.array(d[1:]), step))
-                obj = obj.groupby(d2, axis=3).sum()
-                obj.ddims = ddims
-
-            obj.development_grain = dgrain_new
-
-        obj = obj.dev_to_val() if self.is_val_tri else obj.val_to_dev()
-
-        if inplace:
-            self = obj
-            return self
-
-        return obj
-
-    def trend(
-        self,
-        trend=0.0,
-        axis="origin",
-        start=None,
-        end=None,
-        ultimate_lag=None,
-        **kwargs,
-    ):
-        """Allows for the trending of a Triangle object along either a valuation
-        or origin axis.  This method trends using days and assumes a years is
-        365.25 days long.
-
-        Parameters
-        ----------
-        trend : float
-            The annual amount of the trend. Use 1/(1+trend)-1 to detrend.
-        axis : str (options: ['origin', 'valuation'])
-            The axis on which to apply the trend
-        start: date
-            The start date from which trend should be calculated. If none is
-            provided then the latest date of the triangle is used.
-        end: date
-            The end date to which the trend should be calculated. If none is
-            provided then the earliest period of the triangle is used.
-        ultimate_lag : int
-            If ultimate valuations are in the triangle, optionally set the overall
-            age (in months) of the ultimate to be some lag from the latest non-Ultimate
-            development
-
-        Returns
-        -------
-        Triangle
-            updated with multiplicative trend applied.
-        """
-        if axis not in ["origin", "valuation", 2, -2]:
-            raise ValueError(
-                "Only origin and valuation axes are supported for trending"
-            )
-        xp = self.get_array_module()
-        start = pd.to_datetime(start) if type(start) is str else start
-        start = self.valuation_date if start is None else start
-        end = pd.to_datetime(end) if type(end) is str else end
-        end = self.origin[0].to_timestamp() if end is None else end
-        if axis in ["origin", 2, -2]:
-            vector = pd.DatetimeIndex(
-                np.tile(
-                    self.origin.to_timestamp(how="e").values, self.shape[-1]
-                ).flatten()
-            )
-        else:
-            vector = self.valuation
-        lower, upper = (end, start) if end > start else (start, end)
-        vector = pd.DatetimeIndex(
-            np.maximum(
-                np.minimum(np.datetime64(lower), vector.values), np.datetime64(upper)
-            )
-        )
-        vector = (
-            (start.year - vector.year) * 12 + (start.month - vector.month)
-        ).values.reshape(self.shape[-2:], order="f")
-        if self.is_ultimate and ultimate_lag is not None and vector.shape[-1] > 1:
-            vector[:, -1] = vector[:, -2] + ultimate_lag
-        trend = (
-            xp.array((1 + trend) ** (vector / 12))[None, None, ...] * self.nan_triangle
-        )
->>>>>>> 85ee3ad5
         obj = self.copy()
         obj.triangle = self.triangle.to_development(*args, **kwargs)
         return obj
@@ -1008,19 +360,10 @@
         obj.triangle = self.triangle.to_valuation(*args, **kwargs)
         return obj
 
-<<<<<<< HEAD
     def cum_to_incr(self, *args, **kwargs):
         obj = self.copy()
         obj.triangle = self.triangle.to_incremental(*args, **kwargs)
         return obj
-=======
-    def copy(self):
-        X = object.__new__(self.__class__)
-        X.__dict__.update(vars(self))
-        X._set_slicers()
-        X.values = X.values.copy()
-        return X
->>>>>>> 85ee3ad5
 
     def incr_to_cum(self, *args, **kwargs):
         obj = self.copy()
@@ -1142,7 +485,6 @@
 
     def tri_passthru(self, other, *args, **kwargs):
         obj = self.copy()
-<<<<<<< HEAD
         if type(other) == type(self):
             obj.triangle = getattr(self.triangle, k)(other.triangle , *args, **kwargs)
         else:
@@ -1225,29 +567,4 @@
     legacy.odims = self.triangle.origin.to_numpy()
     legacy.kdims = self.index.to_numpy()
     legacy.virtual_columns = VirtualColumns(legacy)
-    return legacy
-=======
-        if axis == 1:
-            sort = pd.Series(self.vdims).sort_values().index
-            if np.any(sort != pd.Series(self.vdims).index):
-                obj.values = obj.values[:, list(sort), ...]
-                obj.vdims = obj.vdims[list(sort)]
-        if axis == 2:
-            sort = pd.Series(self.odims).sort_values().index
-            if np.any(sort != pd.Series(self.odims).index):
-                obj.values = obj.values[..., list(sort), :]
-                obj.odims = obj.odims[list(sort)]
-        if axis == 3:
-            sort = self.development.sort_values().index
-            if np.any(sort != self.development.index):
-                obj.values = obj.values[..., list(sort)]
-                obj.ddims = obj.ddims[list(sort)]
-        return obj
-
-    def reindex(self, columns=None, fill_value=np.nan):
-        obj = self.copy()
-        for column in columns:
-            if column not in obj.columns:
-                obj[column] = fill_value
-        return obj
->>>>>>> 85ee3ad5
+    return legacy