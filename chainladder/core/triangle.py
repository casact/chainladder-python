# This Source Code Form is subject to the terms of the Mozilla Public
# License, v. 2.0. If a copy of the MPL was not distributed with this
# file, You can obtain one at https://mozilla.org/MPL/2.0/.
from __future__ import annotations

import pandas as pd
import numpy as np
import warnings
from packaging import version
from chainladder.core.base import TriangleBase
from chainladder.utils.sparse import sp
from chainladder.core.slice import VirtualColumns
from chainladder.core.correlation import DevelopmentCorrelation, ValuationCorrelation
from chainladder.utils.utility_functions import concat, num_to_nan, num_to_value
from chainladder import options

try:
    import dask.bag as db
except ImportError:
    db = None

from typing import Optional, TYPE_CHECKING

if TYPE_CHECKING:
<<<<<<< HEAD
    from pandas import DataFrame, Series
=======
    from pandas import (
        DataFrame,
        Series
    )
    from numpy.typing import ArrayLike
    from pandas._libs.tslibs.timestamps import Timestamp  # noqa
>>>>>>> 7c958c67
    from pandas.core.interchange.dataframe_protocol import DataFrame as DataFrameXchg
    from sparse import COO


class Triangle(TriangleBase):
    """
    The core data structure of the chainladder package

    Parameters
    ----------
    data: DataFrame or DataFrameXchg
        A single dataframe that contains columns representing all other
        arguments to the Triangle constructor. If using pandas version > 1.5.2,
        one may supply a DataFrame-like object (referred to as DataFrameXchg)
        supporting the __dataframe__ protocol, which will then be converted to
        a pandas DataFrame.
    origin: str or list
         A representation of the accident, reporting or more generally the
         origin period of the triangle that will map to the Origin dimension
    development: str or list
        A representation of the development/valuation periods of the triangle
        that will map to the Development dimension
    columns: str or list
        A representation of the numeric data of the triangle that will map to
        the columns dimension.  If None, then a single 'Total' key will be
        generated.
    index: str or list or None
        A representation of the index of the triangle that will map to the
        index dimension.  If None, then a single 'Total' key will be generated.
    origin_format: optional str
        A string representation of the date format of the origin arg. If
        omitted then date format will be inferred by pandas.
    development_format: optional str
        A string representation of the date format of the development arg. If
        omitted then date format will be inferred by pandas.
    cumulative: bool
        Whether the triangle is cumulative or incremental.  This attribute is
        required to use the ``grain`` and ``dev_to_val`` methods and will be
        automatically set when invoking ``cum_to_incr`` or ``incr_to_cum`` methods.
    trailing: bool
        When partial origin periods are present, setting trailing to True will
        ensure the most recent origin period is a full period and the oldest
        origin is partial. If full origin periods are present in the data, then
        trailing has no effect.

    Attributes
    ----------
    index: Series
        Represents all available levels of the index dimension.
    columns: Series
        Represents all available levels of the value dimension.
    origin: DatetimeIndex
        Represents all available levels of the origin dimension.
    development: Series
        Represents all available levels of the development dimension.
    key_labels: list
        Represents the ``index`` axis labels
    virtual_columns: Series
        Represents the subset of columns of the triangle that are virtual.
    valuation: DatetimeIndex
        Represents all valuation dates of each cell in the Triangle.
    origin_grain: str
        The grain of the origin vector ('Y', 'S', 'Q', 'M')
    development_grain: str
        The grain of the development vector ('Y', 'S', 'Q', 'M')
    shape: tuple
        The 4D shape of the triangle instance with axes corresponding to (index, columns, origin, development)
    link_ratio, age_to_age
        Displays age-to-age ratios for the triangle.
    valuation_date : date
        The latest valuation date of the data
    loc: Triangle
        pandas-style ``loc`` accessor
    iloc: Triangle
        pandas-style ``iloc`` accessor
    latest_diagonal: Triangle
        The latest diagonal of the triangle
    is_cumulative: bool
        Whether the triangle is cumulative or not
    is_ultimate: bool
        Whether the triangle has an ultimate valuation
    is_full: bool
        Whether lower half of Triangle has been filled in
    is_val_tri:
        Whether the triangle development period is expressed as valuation
        periods.
    values: array
        4D numpy array underlying the Triangle instance
    T: Triangle
        Transpose index and columns of object.  Only available when Triangle is
        convertible to DataFrame.
    """

    def __init__(
        self,
        data: Optional[DataFrame | DataFrameXchg] = None,
        origin: Optional[str | list] = None,
        development: Optional[str | list] = None,
        columns: Optional[str | list] = None,
        index: Optional[str | list] = None,
        origin_format: Optional[str] = None,
        development_format: Optional[str] = None,
        cumulative: Optional[bool] = None,
        array_backend=None,
        pattern=False,
        trailing: bool = True,
        *args,
        **kwargs,
    ):

        # If data are present, validate the dimensions.
        if data is None:
            return
        elif not isinstance(data, pd.DataFrame) and hasattr(data, "__dataframe__"):
            data = self._interchange_dataframe(data)
        index, columns, origin, development = self._input_validation(
            data=data,
            index=index,
            columns=columns,
            origin=origin,
            development=development,
        )

        # Store dimension metadata.
        self.columns_label: list = columns
        self.origin_label: list = origin

        # Handle any ultimate vectors in triangles separately.
        data, ult = self._split_ult(
            data=data,
            index=index,
            columns=columns,
            origin=origin,
            development=development,
        )
        # Conform origins and developments to datetimes and determine the lowest grains.
        origin_date: Series = self._to_datetime(
            data=data, fields=origin, date_format=origin_format
        ).rename("__origin__")

        self.origin_grain: str = self._get_grain(
            dates=origin_date, trailing=trailing, kind="origin"
        )

        development_date = self._set_development(
            data=data,
            development=development,
            development_format=development_format,
            origin_date=origin_date
        )

        self.development_grain = self._get_grain(
            dates=development_date,
            trailing=trailing,
            kind="development"
        )

        # Ensure that origin_date values represent the beginning of the period.
        # i.e., 1990 means the start of 1990.
        origin_date: Series = origin_date.dt.to_period(
            self.origin_grain
        ).dt.to_timestamp(
            how="s"
        )

        # Ensure that development_date values represent the end of the period.
        # i.e., 1990 means the end of 1990 assuming annual development periods.
        development_date: Series = development_date.dt.to_period(
            self.development_grain
        ).dt.to_timestamp(how="e")

        # Aggregate dates to the origin/development grains.
        data_agg: DataFrame = self._aggregate_data(
            data=data,
            origin_date=origin_date,
            development_date=development_date,
            index=index,
            columns=columns
        )

        # Fill in missing periods with zeros.
        date_axes: DataFrame = self._get_date_axes(
            data_agg["__origin__"],
            data_agg["__development__"],
            self.origin_grain,
            self.development_grain,
        )

        # Deal with labels.
        if not index:
            index: list = ["Total"]
            self.index_label: list = index
            data_agg[index[0]] = "Total"

        self.kdims: np.ndarray
        key_idx: np.ndarray
        self.vdims: np.ndarray
        self.odims: np.ndarray
        orig_idx: np.ndarray
        self.ddims: ArrayLike
        dev_idx: np.ndarray

        self.kdims, key_idx = self._set_kdims(data_agg, index)
        self.vdims = np.array(columns)
        self.odims, orig_idx = self._set_odims(data_agg, date_axes)
        self.ddims, dev_idx = self._set_ddims(data_agg, date_axes)

        # Set remaining triangle properties.
        val_date: Timestamp = data_agg["__development__"].max()
        val_date = val_date.compute() if hasattr(val_date, "compute") else val_date
        self.key_labels: list = index
        self.valuation_date: Timestamp = val_date

        if cumulative is None:
            warnings.warn(
                """
                The cumulative property of your triangle is not set. This may result in
                undesirable behavior. In a future release this will result in an error.
                """
            )

        self.is_cumulative: bool = cumulative
        self.virtual_columns = VirtualColumns(self)
        self.is_pattern: bool = pattern

        split: list[str] = self.origin_grain.split("-")
        self.origin_grain: str = {"A": "Y", "2Q": "S"}.get(split[0], split[0])

        if len(split) == 1:
            self.origin_close: str = "DEC"
        else:
            self.origin_close: str = split[1]

        split: list[str] = self.development_grain.split("-")
        self.development_grain: str = {"A": "Y", "2Q": "S"}.get(split[0], split[0])
        grain_sort: list = ["Y", "S", "Q", "M"]
        self.development_grain: str = grain_sort[
            max(
                grain_sort.index(self.origin_grain),
                grain_sort.index(self.development_grain),
            )
        ]

        # Coerce malformed triangles to something more predictable.
        check_origin: np.ndarray = (
            pd.period_range(
                start=self.odims.min(),
                end=self.valuation_date,
                freq=self.origin_grain.replace("S", "2Q"),
            )
            .to_timestamp()
            .values
        )

        if (
            len(check_origin) != len(self.odims)
            and pd.to_datetime(options.ULT_VAL) != self.valuation_date
            and not self.is_pattern
        ):
            self.odims: np.ndarray = check_origin

        # Set the Triangle values.
        coords: np.ndarray
        amts: np.ndarray

        coords, amts = self._set_values(
            data_agg=data_agg,
            key_idx=key_idx,
            columns=columns,
            orig_idx=orig_idx,
            dev_idx=dev_idx
        )

        # Construct Sparse multidimensional array.
        self.values: COO = num_to_nan(
            sp(
                coords,
                amts,
                prune=True,
                has_duplicates=False,
                sorted=True,
                shape=(
                    len(self.kdims),
                    len(self.vdims),
                    len(self.odims),
                    len(self.ddims),
                ),
            )
        )
        # Deal with array backend
        self.array_backend = "sparse"
        if array_backend is None:
            array_backend = options.ARRAY_BACKEND
        if not options.AUTO_SPARSE or array_backend == "cupy":
            self.set_backend(array_backend, inplace=True)
        else:
            self = self._auto_sparse()
        self._set_slicers()
        # Deal with special properties
        if self.is_pattern:
            obj = self.dropna()
            self.odims = obj.odims
            self.ddims = obj.ddims
            self.values = obj.values
        if ult:
            obj = concat((self.dev_to_val().iloc[..., : len(ult.odims), :], ult), -1)
            obj = obj.val_to_dev()
            self.odims = obj.odims
            self.ddims = obj.ddims
            self.values = obj.values
            self.valuation_date = pd.Timestamp(options.ULT_VAL)

    @staticmethod
    def _split_ult(
        data: DataFrame, index: list, columns: list, origin: list, development: list
    ) -> tuple[DataFrame, Triangle]:
        """Deal with triangles with ultimate values"""
        ult = None
        if (
            development
            and len(development) == 1
            and data[development[0]].dtype == "<M8[ns]"
        ):
            u = data[data[development[0]] == options.ULT_VAL].copy()
            print("332")
            if len(u) > 0 and len(u) != len(data):
                ult = Triangle(
                    u,
                    origin=origin,
                    development=development,
                    columns=columns,
                    index=index,
                )
                ult.ddims = pd.DatetimeIndex([options.ULT_VAL])
                data = data[data[development[0]] != options.ULT_VAL]
            print("343")
        return data, ult

    @property
    def index(self):
        return pd.DataFrame(list(self.kdims), columns=self.key_labels)

    @index.setter
    def index(self, value):
        self._len_check(self.index, value)
        if type(value) is pd.DataFrame:
            self.kdims = value.values
            self.key_labels = list(value.columns)
            self._set_slicers()
        else:
            raise TypeError("index must be a pandas DataFrame")

    @property
    def columns(self):
        return pd.Index(self.vdims, name="columns")

    @columns.setter
    def columns(self, value):
        self._len_check(self.columns, value)
        self.vdims = [value] if type(value) is str else value
        if type(self.vdims) is list:
            self.vdims = np.array(self.vdims)
        self._set_slicers()

    @property
    def origin(self):
        if self.is_pattern and len(self.odims) == 1:
            return pd.Series(["(All)"])
        else:
            freq = {
                "Y": (
                    "Y"
                    if version.Version(pd.__version__) >= version.Version("2.2.0")
                    else "A"
                ),
                "S": "2Q",
                "H": "2Q",
            }.get(self.origin_grain, self.origin_grain)
            freq = freq if freq == "M" else freq + "-" + self.origin_close
            return pd.DatetimeIndex(self.odims, name="origin").to_period(freq=freq)

    @origin.setter
    def origin(self, value):
        self._len_check(self.origin, value)
        freq = {
            "Y": "A" if float(".".join(pd.__version__.split(".")[:-1])) < 2.2 else "Y",
            "S": "2Q",
        }.get(self.origin_grain, self.origin_grain)
        freq = freq if freq == "M" else freq + "-" + self.origin_close
        value = pd.PeriodIndex(list(value), freq=freq)
        self.odims = value.to_timestamp().values

    @property
    def development(self):
        ddims = self.ddims.copy()
        if self.is_val_tri:
            formats = {"Y": "%Y", "S": "%YQ%q", "Q": "%YQ%q", "M": "%Y-%m"}
            ddims = ddims.to_period(freq=self.development_grain).strftime(
                formats[self.development_grain]
            )
        elif self.is_pattern:
            offset = self._dstep()["M"][self.development_grain]
            if self.is_ultimate:
                ddims[-1] = ddims[-2] + offset
            if self.is_cumulative:
                ddims = ["{}-Ult".format(ddims[i]) for i in range(len(ddims))]
            else:
                ddims = [
                    "{}-{}".format(ddims[i], ddims[i] + offset)
                    for i in range(len(ddims))
                ]
        return pd.Series(list(ddims), name="development")

    @development.setter
    def development(self, value):
        self._len_check(self.development, value)
        self.ddims = np.array([value] if type(value) is str else value)

    def set_index(self, value, inplace=False):
        """Sets the index of the Triangle"""
        if inplace:
            self.index = value
            return self
        else:
            new_obj = self.copy()
            return new_obj.set_index(value=value, inplace=True)

    @property
    def is_val_tri(self):
        return type(self.ddims) == pd.DatetimeIndex

    @property
    def is_full(self):
        return self.nan_triangle.sum().sum() == np.prod(self.shape[-2:])

    @property
    def is_ultimate(self):
        return sum(self.valuation >= options.ULT_VAL[:4]) > 0

    @property
    def latest_diagonal(self):
        return self[self.valuation == self.valuation_date].sum("development")

    @property
    def link_ratio(self):
        if not self.is_pattern:
            obj = (1 / self.iloc[..., :-1]) * self.iloc[..., 1:].values
            if not obj.is_full:
                obj = obj[obj.valuation < obj.valuation_date]
            if hasattr(obj, "w_"):
                w_ = obj.w_[..., : len(obj.odims), :]
                obj = obj * w_ if obj.shape == w_.shape else obj
            obj.is_pattern = True
            obj.is_cumulative = False
            obj.values = num_to_nan(obj.values)
            return obj
        else:
            return self

    @property
    def age_to_age(self):
        return self.link_ratio

    def incr_to_cum(self, inplace=False):
        """Method to convert an incremental triangle into a cumulative triangle.

        Parameters
        ----------
        inplace: bool
            Set to True will update the instance data attribute inplace

        Returns
        -------
            Updated instance of triangle accumulated along the origin
        """
        if inplace:
            xp = self.get_array_module()
            if not self.is_cumulative:
                if self.is_pattern:
                    if hasattr(self, "is_additive"):
                        if self.is_additive:
                            values = xp.nan_to_num(self.values[..., ::-1])
                            values = num_to_value(values, 0)
                            self.values = (
                                xp.cumsum(values, -1)[..., ::-1] * self.nan_triangle
                            )
                    else:
                        values = xp.nan_to_num(self.values[..., ::-1])
                        values = num_to_value(values, 1)
                        values = xp.cumprod(values, -1)[..., ::-1]
                        self.values = values * self.nan_triangle
                        values = num_to_value(values, self.get_array_module(values).nan)
                else:
                    if self.array_backend not in ["sparse", "dask"]:
                        self.values = (
                            xp.cumsum(xp.nan_to_num(self.values), 3)
                            * self.nan_triangle[None, None, ...]
                        )
                    else:
                        values = xp.nan_to_num(self.values)
                        nan_triangle = xp.nan_to_num(self.nan_triangle)
                        l1 = lambda i: values[..., 0 : i + 1]
                        l2 = lambda i: l1(i) * nan_triangle[..., i : i + 1]
                        l3 = lambda i: l2(i).sum(3, keepdims=True)
                        if db:
                            bag = db.from_sequence(range(self.shape[-1]))
                            bag = bag.map(l3)
                            out = bag.compute(scheduler="threads")
                        else:
                            out = [l3(i) for i in range(self.shape[-1])]
                        self.values = xp.concatenate(out, axis=3)
                    self.values = num_to_nan(self.values)
                self.is_cumulative = True
            return self
        else:
            new_obj = self.copy()
            return new_obj.incr_to_cum(inplace=True)

    def cum_to_incr(self, inplace=False):
        """Method to convert an cumlative triangle into a incremental triangle.

        Parameters
        ----------
            inplace: bool
                Set to True will update the instance data attribute inplace

        Returns
        -------
            Updated instance of triangle accumulated along the origin
        """
        if inplace:
            v = self.valuation_date
            if self.is_cumulative or self.is_cumulative is None:
                if self.is_pattern:
                    xp = self.get_array_module()
                    self.values = xp.nan_to_num(self.values)
                    values = num_to_value(self.values, 1)
                    diff = self.iloc[..., :-1] / self.iloc[..., 1:].values
                    self = concat(
                        (
                            diff,
                            self.iloc[..., -1],
                        ),
                        axis=3,
                    )
                    self.values = self.values * self.nan_triangle
                else:
                    diff = self.iloc[..., 1:] - self.iloc[..., :-1].values
                    self = concat((self.iloc[..., 0], diff), axis=3)
                self.is_cumulative = False
            self.valuation_date = v
            return self
        else:
            new_obj = self.copy()
            return new_obj.cum_to_incr(inplace=True)

    def _dstep(self):
        return {
            "M": {"Y": 12, "S": 6, "Q": 3, "M": 1},
            "Q": {"Y": 4, "S": 2, "Q": 1},
            "S": {"Y": 2, "S": 1},
            "Y": {"Y": 1},
        }

    def _val_dev(self, sign, inplace=False):
        backend = self.array_backend
        obj = self.set_backend("sparse")
        if not inplace:
            obj.values = obj.values.copy()
        scale = self._dstep()[obj.development_grain][obj.origin_grain]
        offset = np.arange(obj.shape[-2]) * scale
        min_slide = -offset.max()
        if (obj.values.coords[-2] == np.arange(1)).all():
            # Unique edge case #239
            offset = offset[-1:] * sign
        offset = offset[obj.values.coords[-2]] * sign  # [0]
        obj.values.coords[-1] = obj.values.coords[-1] + offset
        ddims = obj.valuation[obj.valuation <= obj.valuation_date]
        ddims = len(ddims.drop_duplicates())
        if ddims == 1 and sign == -1:
            ddims = len(obj.odims)
        if obj.values.density > 0 and obj.values.coords[-1].min() < 0:
            obj.values.coords[-1] = obj.values.coords[-1] - min(
                obj.values.coords[-1].min(), min_slide
            )
            ddims = np.max([np.max(obj.values.coords[-1]) + 1, ddims])
        obj.values.shape = tuple(list(obj.shape[:-1]) + [ddims])
        if options.AUTO_SPARSE == False or backend == "cupy":
            obj = obj.set_backend(backend)
        else:
            obj = obj._auto_sparse()
        return obj

    def dev_to_val(self, inplace=False):
        """Converts triangle from a development lag triangle to a valuation
        triangle.

        Parameters
        ----------
        inplace : bool
            Whether to mutate the existing Triangle instance or return a new
            one.

        Returns
        -------
        Triangle
            Updated instance of the triangle with valuation periods.

        """
        if self.is_val_tri:
            if inplace:
                return self
            else:
                return self.copy()
        is_cumulative = self.is_cumulative
        if self.is_full:
            if is_cumulative:
                obj = self.cum_to_incr(inplace=inplace)
            else:
                obj = self.copy()
            if self.is_ultimate:
                ultimate = obj.iloc[..., -1:]
                obj = obj.iloc[..., :-1]
        else:
            obj = self
        obj = obj._val_dev(1, inplace)
        ddims = obj.valuation[obj.valuation <= obj.valuation_date]
        obj.ddims = ddims.drop_duplicates().sort_values()
        if self.is_full:
            if self.is_ultimate:
                ultimate.ddims = pd.DatetimeIndex(ultimate.valuation[0:1])
                obj = concat((obj, ultimate), -1)
            if is_cumulative:
                obj = obj.incr_to_cum(inplace=inplace)
        return obj

    def val_to_dev(self, inplace=False):
        """Converts triangle from a valuation triangle to a development lag
        triangle.

        Parameters
        ----------
        inplace : bool
            Whether to mutate the existing Triangle instance or return a new
            one.

        Returns
        -------
            Updated instance of triangle with development lags
        """
        if not self.is_val_tri:
            if inplace:
                return self
            else:
                return self.copy()
        if self.is_ultimate and self.shape[-1] > 1:
            ultimate = self.iloc[..., -1:]
            ultimate.ddims = np.array([9999])
            obj = self.iloc[..., :-1]._val_dev(-1, inplace)
        else:
            obj = self.copy()._val_dev(-1, inplace)
        val_0 = obj.valuation[0]
        if self.ddims.shape[-1] == 1 and self.ddims[0] == self.valuation_date:
            origin_0 = pd.to_datetime(obj.odims[-1])
        else:
            origin_0 = pd.to_datetime(obj.odims[0])
        lag_0 = (val_0.year - origin_0.year) * 12 + val_0.month - origin_0.month + 1
        scale = self._dstep()["M"][obj.development_grain]
        obj.ddims = np.arange(obj.values.shape[-1]) * scale + lag_0
        prune = obj[obj.origin == obj.origin.max()]
        if self.is_ultimate and self.shape[-1] > 1:
            obj = obj.iloc[..., : (prune.valuation <= prune.valuation_date).sum()]
            obj = concat((obj, ultimate), -1)
        return obj

    def grain(self, grain="", trailing=False, inplace=False):
        """Changes the grain of a cumulative triangle.

        Parameters
        ----------
        grain : str
            The grain to which you want your triangle converted, specified as
            'OXDY' where X and Y can take on values of ``['Y', 'S', 'Q', 'M'
            ]`` For example, 'OYDY' for Origin Year/Development Year, 'OQDM'
            for Origin quarter/Development Month, etc.
        trailing : bool
            For partial origin years/quarters, trailing will set the year/quarter
            end to that of the latest available from the origin data.
        inplace : bool
            Whether to mutate the existing Triangle instance or return a new
            one.

        Returns
        -------
            Triangle
        """
        ograin_old, ograin_new = self.origin_grain, grain[1:2]
        dgrain_old, dgrain_new = self.development_grain, grain[-1]
        ograin_new = "S" if ograin_new == "H" else ograin_new
        valid = {
            "Y": ["Y"],
            "Q": ["Q", "S", "Y"],
            "M": ["Y", "S", "Q", "M"],
            "S": ["S", "Y"],
        }

        if ograin_new not in valid.get(ograin_old, []) or dgrain_new not in valid.get(
            dgrain_old, []
        ):
            raise ValueError("New grain not compatible with existing grain")

        if (
            self.is_cumulative is None
            and dgrain_old != dgrain_new
            and self.shape[-1] > 1
        ):
            raise AttributeError(
                "The is_cumulative attribute must be set before using grain method."
            )

        if valid["M"].index(ograin_new) > valid["M"].index(dgrain_new):
            raise ValueError("Origin grain must be coarser than development grain")

        if self.is_full and not self.is_ultimate and not self.is_val_tri:
            warnings.warn("Triangle includes extraneous development lags")

        obj = self.dev_to_val()

        if ograin_new != ograin_old:
            freq = {"Y": "Y", "S": "2Q"}.get(ograin_new, ograin_new)

            if trailing or (obj.origin.freqstr[-3:] != "DEC" and ograin_old != "M"):
                origin_period_end = self.origin[-1].strftime("%b").upper()
            else:
                origin_period_end = "DEC"

            indices = (
                pd.Series(range(len(self.origin)), index=self.origin)
                .resample("-".join([freq, origin_period_end]))
                .indices
            )

            groups = pd.concat(
                [pd.Series([k] * len(v), index=v) for k, v in indices.items()], axis=0
            ).values

            obj = obj.groupby(groups, axis=2).sum()

            obj.origin_close = origin_period_end
            d_start = pd.Period(
                obj.valuation[0],
                freq=(
                    dgrain_old
                    if dgrain_old == "M"
                    else dgrain_old + obj.origin.freqstr[-4:]
                ),
            ).to_timestamp(how="s")

            if len(obj.ddims) > 1 and obj.origin.to_timestamp(how="s")[0] != d_start:
                addl_ts = (
                    pd.period_range(obj.odims[0], obj.valuation[0], freq=dgrain_old)[
                        :-1
                    ]
                    .to_timestamp()
                    .values
                )
                addl = obj.iloc[..., -len(addl_ts) :] * 0
                addl.ddims = addl_ts
                obj = concat((addl, obj), axis=-1)
                obj.values = num_to_nan(obj.values)

        if dgrain_old != dgrain_new and obj.shape[-1] > 1:
            step = self._dstep()[dgrain_old][dgrain_new]
            d = np.sort(
                len(obj.development) - np.arange(0, len(obj.development), step) - 1
            )

            if obj.is_cumulative:
                obj = obj.iloc[..., d]
            else:
                ddims = obj.ddims[d]
                d2 = [d[0]] * (d[0] + 1) + list(np.repeat(np.array(d[1:]), step))
                obj = obj.groupby(d2, axis=3).sum()
                obj.ddims = ddims

            obj.development_grain = dgrain_new

        obj = obj.dev_to_val() if self.is_val_tri else obj.val_to_dev()

        if inplace:
            self = obj
            return self

        return obj

    def trend(
        self,
        trend=0.0,
        axis="origin",
        start=None,
        end=None,
        ultimate_lag=None,
        **kwargs,
    ):
        """Allows for the trending of a Triangle object along either a valuation
        or origin axis.  This method trends using days and assumes a years is
        365.25 days long.

        Parameters
        ----------
        trend : float
            The annual amount of the trend. Use 1/(1+trend)-1 to detrend.
        axis : str (options: ['origin', 'valuation'])
            The axis on which to apply the trend
        start: date
            The start date from which trend should be calculated. If none is
            provided then the latest date of the triangle is used.
        end: date
            The end date to which the trend should be calculated. If none is
            provided then the earliest period of the triangle is used.
        ultimate_lag : int
            If ultimate valuations are in the triangle, optionally set the overall
            age (in months) of the ultimate to be some lag from the latest non-Ultimate
            development

        Returns
        -------
        Triangle
            updated with multiplicative trend applied.
        """
        if axis not in ["origin", "valuation", 2, -2]:
            raise ValueError(
                "Only origin and valuation axes are supported for trending"
            )
        xp = self.get_array_module()
        start = pd.to_datetime(start) if type(start) is str else start
        start = self.valuation_date if start is None else start
        end = pd.to_datetime(end) if type(end) is str else end
        end = self.origin[0].to_timestamp() if end is None else end
        if axis in ["origin", 2, -2]:
            vector = pd.DatetimeIndex(
                np.tile(
                    self.origin.to_timestamp(how="e").values, self.shape[-1]
                ).flatten()
            )
        else:
            vector = self.valuation
        lower, upper = (end, start) if end > start else (start, end)
        vector = pd.DatetimeIndex(
            np.maximum(
                np.minimum(np.datetime64(lower), vector.values), np.datetime64(upper)
            )
        )
        vector = (
            (start.year - vector.year) * 12 + (start.month - vector.month)
        ).values.reshape(self.shape[-2:], order="f")
        if self.is_ultimate and ultimate_lag is not None and vector.shape[-1] > 1:
            vector[:, -1] = vector[:, -2] + ultimate_lag
        trend = (
            xp.array((1 + trend) ** (vector / 12))[None, None, ...] * self.nan_triangle
        )
        obj = self.copy()
        obj.values = obj.values * trend
        return obj

    def broadcast_axis(self, axis, value):
        warnings.warn(
            """
            Broadcast axis is deprecated in favor of broadcasting
            using Triangle arithmetic."""
        )
        return self

    def copy(self):
        X = object.__new__(self.__class__)
        X.__dict__.update(vars(self))
        X._set_slicers()
        X.values = X.values.copy()
        return X

    def development_correlation(self, p_critical=0.5):
        """
        Mack (1997) test for correlations between subsequent development
        factors. Results should be within confidence interval range
        otherwise too much correlation

        Parameters
        ----------
        p_critical: float (default=0.10)
            Value between 0 and 1 representing the confidence level for the test. A
            value of 0.1 implies 90% confidence.
        Returns
        -------
            DevelopmentCorrelation object with t, t_critical, t_expectation,
            t_variance, and range attributes.
        """
        return DevelopmentCorrelation(self, p_critical)

    def valuation_correlation(self, p_critical=0.1, total=False):
        """
        Mack test for calendar year effect
        A calendar period has impact across developments if the probability of
        the number of small (or large) development factors in that period
        occurring randomly is less than p_critical

        Parameters
        ----------
        p_critical: float (default=0.10)
            Value between 0 and 1 representing the confidence level for the test
        total:
            Whether to calculate valuation correlation in total across all
            years (True) consistent with Mack 1993 or for each year separately
            (False) consistent with Mack 1997.
        Returns
        -------
            ValuationCorrelation object with z, z_critical, z_expectation and
            z_variance attributes.

        """
        return ValuationCorrelation(self, p_critical, total)

    def shift(self, periods=-1, axis=3):
        """Shift elements along an axis by desired number of periods.

        Data that falls beyond the existing shape of the Triangle is eliminated
        and new cells default to zero.

        Parameters
        ----------
        periods : int
            Number of periods to shift. Can be positive or negative.
        axis : {2 or 'origin', 3 or 'development', None}, default 3
            Shift direction.

        Returns
        -------
        Triangle
            updated with shifted elements

        """
        axis = self._get_axis(axis)
        if axis < 2:
            raise AttributeError(
                "Lagging only supported for origin and development axes"
            )
        if periods == 0:
            return self
        if periods > 0:
            if axis == 3:
                out = concat(
                    (
                        self.iloc[..., 1:].rename("development", self.development[:-1]),
                        (self.iloc[..., -1:] * 0),
                    ),
                    axis=axis,
                )
            else:
                out = concat(
                    (
                        self.iloc[..., 1:, :].rename("origin", self.origin[:-1]),
                        (self.iloc[..., -1:, :] * 0),
                    ),
                    axis=axis,
                )
        else:
            if axis == 3:
                out = concat(
                    (
                        (self.iloc[..., :1] * 0),
                        self.iloc[..., :-1].rename("development", self.development[1:]),
                    ),
                    axis=axis,
                )
            else:
                out = concat(
                    (
                        (self.iloc[..., :1, :] * 0),
                        self.iloc[..., :-1, :].rename("origin", self.origin[1:]),
                    ),
                    axis=axis,
                )
        if abs(periods) == 1:
            return out
        else:
            return out.shift(periods - 1 if periods > 0 else periods + 1, axis)

    def sort_axis(self, axis):
        """Method to sort a Triangle along a given axis

        Parameters
        ----------
        axis : in or str
            The axis for sorting

        Returns
        -------
        Triangle
            updated with shifted elements
        """

        axis = self._get_axis(axis)
        if axis == 0:
            return self.sort_index()
        obj = self.copy()
        if axis == 1:
            sort = pd.Series(self.vdims).sort_values().index
            if np.any(sort != pd.Series(self.vdims).index):
                obj.values = obj.values[:, list(sort), ...]
                obj.vdims = obj.vdims[list(sort)]
        if axis == 2:
            sort = pd.Series(self.odims).sort_values().index
            if np.any(sort != pd.Series(self.odims).index):
                obj.values = obj.values[..., list(sort), :]
                obj.odims = obj.odims[list(sort)]
        if axis == 3:
            sort = self.development.sort_values().index
            if np.any(sort != self.development.index):
                obj.values = obj.values[..., list(sort)]
                obj.ddims = obj.ddims[list(sort)]
        return obj

    def reindex(self, columns=None, fill_value=np.nan):
        obj = self.copy()
        for column in columns:
            if column not in obj.columns:
                obj[column] = fill_value
        return obj<|MERGE_RESOLUTION|>--- conflicted
+++ resolved
@@ -22,16 +22,9 @@
 from typing import Optional, TYPE_CHECKING
 
 if TYPE_CHECKING:
-<<<<<<< HEAD
     from pandas import DataFrame, Series
-=======
-    from pandas import (
-        DataFrame,
-        Series
-    )
     from numpy.typing import ArrayLike
     from pandas._libs.tslibs.timestamps import Timestamp  # noqa
->>>>>>> 7c958c67
     from pandas.core.interchange.dataframe_protocol import DataFrame as DataFrameXchg
     from sparse import COO
 
@@ -180,22 +173,18 @@
             data=data,
             development=development,
             development_format=development_format,
-            origin_date=origin_date
+            origin_date=origin_date,
         )
 
         self.development_grain = self._get_grain(
-            dates=development_date,
-            trailing=trailing,
-            kind="development"
+            dates=development_date, trailing=trailing, kind="development"
         )
 
         # Ensure that origin_date values represent the beginning of the period.
         # i.e., 1990 means the start of 1990.
         origin_date: Series = origin_date.dt.to_period(
             self.origin_grain
-        ).dt.to_timestamp(
-            how="s"
-        )
+        ).dt.to_timestamp(how="s")
 
         # Ensure that development_date values represent the end of the period.
         # i.e., 1990 means the end of 1990 assuming annual development periods.
@@ -209,7 +198,7 @@
             origin_date=origin_date,
             development_date=development_date,
             index=index,
-            columns=columns
+            columns=columns,
         )
 
         # Fill in missing periods with zeros.
@@ -302,7 +291,7 @@
             key_idx=key_idx,
             columns=columns,
             orig_idx=orig_idx,
-            dev_idx=dev_idx
+            dev_idx=dev_idx,
         )
 
         # Construct Sparse multidimensional array.
