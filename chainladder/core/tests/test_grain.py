--- conflicted
+++ resolved
@@ -80,6 +80,7 @@
 
 
 def test_asymmetric_origin_grain(prism_dense):
+def test_asymmetric_origin_grain(prism_dense):
     x = prism_dense.iloc[..., 8:, :].incr_to_cum()
     x = x[x.valuation < x.valuation_date]
     assert x.grain("OYDM").development[0] == 1
@@ -91,7 +92,6 @@
     tri = prism["Paid"].sum().incr_to_cum().grain("OQDM")
     tri = prism["Paid"].sum().incr_to_cum().grain("OQDM")
     exposure = tri.latest_diagonal
-<<<<<<< HEAD
     tri = tri.grain("OQDQ")
     assert (tri / exposure).development_grain == "Q"
 
@@ -109,16 +109,4 @@
 
 def test_development_age():
     raa_tri = cl.load_sample("raa")
-    assert (raa_tri.ddims == [12, 24, 36, 48, 60, 72, 84, 96, 108, 120]).all()
-=======
-    tri = tri.grain('OQDQ')
-    assert (tri / exposure).development_grain == 'Q'
-
-
-def test_annual_trailing(prism):
-    tri = prism['Paid'].sum().incr_to_cum()
-    # (limit data to November)
-    tri = tri[tri.valuation<tri.valuation_date].incr_to_cum() 
-    tri = tri.grain('OQDQ', trailing=True).grain('OYDY')
-    assert np.all(tri.ddims[:4] == np.array([12, 24, 36, 48]))
->>>>>>> 34230341
+    assert (raa_tri.ddims == [12, 24, 36, 48, 60, 72, 84, 96, 108, 120]).all()