import chainladder as cl
import pandas as pd
import numpy as np
import copy
import pytest

try:
    from IPython.core.display import HTML
except:
    HTML = None


def test_repr(raa):
    np.testing.assert_array_equal(
        pd.read_html(raa._repr_html_())[0].set_index("Unnamed: 0").values,
        raa.to_frame(origin_as_datetime=False).values,
    )


def test_to_frame_unusual(clrd):
    a = (
        clrd.groupby(["LOB"])
        .sum()
        .latest_diagonal["CumPaidLoss"]
        .to_frame(origin_as_datetime=False)
    )
    b = (
        clrd.latest_diagonal["CumPaidLoss"]
        .groupby(["LOB"])
        .sum()
        .to_frame(origin_as_datetime=False)
    )
    assert (a == b).all().all()


def test_link_ratio(raa, atol):
    assert (
        raa.link_ratio * raa.iloc[:, :, :-1, :-1].values - raa.values[:, :, :-1, 1:]
    ).sum().sum() < atol


def test_incr_to_cum(clrd):
    clrd.cum_to_incr().incr_to_cum() == clrd


def test_create_new_value(clrd):
    clrd2 = clrd.copy()
    clrd2["lr"] = clrd2["CumPaidLoss"] / clrd2["EarnedPremDIR"]
    assert (
        clrd.shape[0],
        clrd.shape[1] + 1,
        clrd.shape[2],
        clrd.shape[3],
    ) == clrd2.shape


def test_multilevel_index_groupby_sum1(clrd):
    assert clrd.groupby("LOB").sum().sum() == clrd.sum()


def test_multilevel_index_groupby_sum2(clrd):
    a = clrd.groupby("GRNAME").sum().sum()
    b = clrd.groupby("LOB").sum().sum()
    assert a == b


def test_boolean_groupby_eq_groupby_loc(clrd):
    assert (
        clrd[clrd["LOB"] == "ppauto"].sum() == clrd.groupby("LOB").sum().loc["ppauto"]
    )


def test_latest_diagonal_two_routes(clrd):
    assert (
        clrd.latest_diagonal.sum()["BulkLoss"] == clrd.sum().latest_diagonal["BulkLoss"]
    )


def test_sum_of_diff_eq_diff_of_sum(clrd):
    assert (clrd["BulkLoss"] - clrd["CumPaidLoss"]).latest_diagonal == (
        clrd.latest_diagonal["BulkLoss"] - clrd.latest_diagonal["CumPaidLoss"]
    )


def test_append(raa):
    raa2 = raa.copy()
    raa2.kdims = np.array([["P2"]])
    raa.append(raa2).sum() == raa * 2
    assert raa.append(raa2).sum() == 2 * raa


def test_assign_existing_col(qtr):
    out = qtr.copy()
    before = out.shape
    out["paid"] = 1 / out["paid"]
    assert out.shape == before


def test_off_cycle_val_date(qtr):
    assert qtr.valuation_date.strftime("%Y-%m-%d") == "2006-03-31"


def test_printer(raa):
    print(raa)


def test_value_order(clrd):
    a = clrd[["CumPaidLoss", "BulkLoss"]]
    b = clrd[["BulkLoss", "CumPaidLoss"]]
    xp = a.get_array_module()
    xp.testing.assert_array_equal(a.values[:, -1], b.values[:, 0])


def test_trend(raa, atol):
    assert abs((raa.trend(0.05).trend((1 / 1.05) - 1) - raa).sum().sum()) < 1e-5


def test_shift(qtr):
    x = qtr.iloc[0, 0]
    xp = x.get_array_module()
    xp.testing.assert_array_equal(x[x.valuation <= x.valuation_date].values, x.values)


def test_quantile_vs_median(clrd):
    xp = clrd.get_array_module()
    xp.testing.assert_array_equal(
        clrd.quantile(q=0.5)["CumPaidLoss"].values, clrd.median()["CumPaidLoss"].values
    )


def test_base_minimum_exposure_triangle(raa):
    d = (
        (raa.latest_diagonal * 0 + 50000)
        .to_frame(origin_as_datetime=False)
        .reset_index()
    )
    d["index"] = d["index"].astype(str)
    cl.Triangle(d, origin="index", columns=d.columns[-1])


def test_origin_and_value_setters(raa):
    raa2 = raa.copy()
    raa.columns = list(raa.columns)
    raa.origin = list(raa.origin)
    assert np.all(
        (
            np.all(raa2.origin == raa.origin),
            np.all(raa2.development == raa.development),
            np.all(raa2.odims == raa.odims),
            np.all(raa2.vdims == raa.vdims),
        )
    )


def test_valdev1(qtr):
    assert qtr.dev_to_val().val_to_dev() == qtr


def test_valdev2(qtr):
    a = qtr.dev_to_val().grain("OYDY").val_to_dev()
    b = qtr.grain("OYDY")
    assert a == b


def test_valdev3(qtr):
    a = qtr.grain("OYDY").dev_to_val().val_to_dev()
    b = qtr.grain("OYDY")
    assert a == b


# def test_valdev4():
#    # Does not work with pandas 0.23, consider requiring only pandas>=0.24
#    raa = raa
#    np.testing.assert_array_equal(raa.dev_to_val()[raa.dev_to_val().development>='1989'].values,
#        raa[raa.valuation>='1989'].dev_to_val().values)


def test_valdev5(raa):
    xp = raa.get_array_module()
    xp.testing.assert_array_equal(
        raa[raa.valuation >= "1989"].latest_diagonal.values, raa.latest_diagonal.values
    )


def test_valdev6(raa):
    xp = raa.get_array_module()
    xp.testing.assert_array_equal(
        raa.grain("OYDY").latest_diagonal.set_backend("numpy").values,
        raa.latest_diagonal.grain("OYDY").set_backend("numpy").values,
    )


def test_valdev7(qtr, atol):
    xp = qtr.get_array_module()
    x = cl.Chainladder().fit(qtr).full_expectation_
    assert xp.sum(x.dev_to_val().val_to_dev().values - x.values) < atol


def test_reassignment(clrd):
    clrd = clrd.copy()
    clrd["values"] = clrd["CumPaidLoss"]
    clrd["values"] = clrd["values"] + clrd["CumPaidLoss"]


def test_dropna(clrd):
    assert clrd.shape == clrd.dropna().shape
    a = clrd[clrd["LOB"] == "wkcomp"].iloc[-5]["CumPaidLoss"].dropna().shape
    assert a == (1, 1, 2, 2)


def test_exposure_tri():
    x = cl.load_sample("auto")
    x = x[x.development == 12]
    x = x["paid"].to_frame(origin_as_datetime=False).T.unstack().reset_index()
    x.columns = ["LOB", "origin", "paid"]
    x.origin = x.origin.astype(str)
    y = cl.Triangle(x, origin="origin", index="LOB", columns="paid")
    x = cl.load_sample("auto")["paid"]
    x = x[x.development == 12]
    assert x == y


def test_jagged_1_add(raa):
    raa1 = raa[raa.origin <= "1984"]
    raa2 = raa[raa.origin > "1984"]
    assert raa2 + raa1 == raa
    assert raa2.dropna() + raa1.dropna() == raa


def test_jagged_2_add(raa):
    raa1 = raa[raa.development <= 48]
    raa2 = raa[raa.development > 48]
    assert raa2 + raa1 == raa
    assert raa2.dropna() + raa1.dropna() == raa


def test_df_period_input(raa):
    d = raa.latest_diagonal
    df = d.to_frame(origin_as_datetime=False).reset_index()
    assert cl.Triangle(df, origin="index", columns=df.columns[-1]) == d


def test_trend_on_vector(raa):
    d = raa.latest_diagonal
    assert (
        d.trend(0.05, axis=2).to_frame(origin_as_datetime=False).astype(int).iloc[0, 0]
        == 29217
    )


def test_latest_diagonal_val_to_dev(raa):
    assert raa.latest_diagonal.val_to_dev() == raa[raa.valuation == raa.valuation_date]


def test_sumdiff_to_diffsum(clrd):
    out = clrd["CumPaidLoss"]
    assert out.cum_to_incr().incr_to_cum().sum() == out.sum()


def test_init_vector(raa):
    a = raa.latest_diagonal
    b = pd.DataFrame(
        {"AccYear": [item for item in range(1981, 1991)], "premium": [3000000] * 10}
    )
    b = cl.Triangle(b, origin="AccYear", columns="premium")
    assert np.all(a.valuation == b.valuation)
    assert a.valuation_date == b.valuation_date


def test_groupby_axis1(clrd, prism):
    clrd = clrd.sum("origin").sum("development")
    groups = [i.find("Loss") >= 0 for i in clrd.columns]
    assert np.all(
        clrd.to_frame(origin_as_datetime=False).groupby(groups, axis=1).sum()
        == clrd.groupby(groups, axis=1).sum().to_frame(origin_as_datetime=False)
    )
    assert np.all(
        clrd.to_frame(origin_as_datetime=False).groupby("LOB").sum()
        == clrd.groupby("LOB").sum().to_frame(origin_as_datetime=False)
    )
    prism.sum().grain("OYDY")


def test_partial_year(prism):
    before = prism["Paid"].sum().incr_to_cum()
    before = before[before.valuation <= "2017-08"].latest_diagonal

    after = cl.Triangle(
        before.to_frame(keepdims=True, origin_as_datetime=True).reset_index(),
        origin="origin",
        development="valuation",
        columns="Paid",
        index=before.key_labels,
    )

    assert after.valuation_date == before.valuation_date


def test_array_protocol(raa, clrd):
    assert np.sqrt(raa) == raa.sqrt()
    assert np.concatenate((clrd.iloc[:200], clrd.iloc[200:]), 0) == cl.concat(
        (clrd.iloc[:200], clrd.iloc[200:]), 0
    )


# def test_dask_backend(raa):
#     """ Dask backend not fully implemented """
#    raa1 = cl.Chainladder().fit(raa.set_backend('dask')).ultimate_
#    raa2 = cl.Chainladder().fit(raa).ultimate_
#    assert (raa1 == raa2).compute()


def test_partial_val_dev(raa):
    raa = raa.latest_diagonal
    raa.iloc[..., -3:, :] = np.nan
    raa.val_to_dev().iloc[0, 0, 0, -1] == raa.iloc[0, 0, 0, -1]


def test_sort_axis(clrd):
    assert clrd.iloc[::-1, ::-1, ::-1, ::-1].sort_axis(0).sort_axis(1).sort_axis(
        2
    ).sort_axis(3) == clrd.sort_axis(1)


def test_shift(raa):
    assert (
        raa.iloc[..., 1:-1, 1:-1]
        - raa.shift(-1, axis=2)
        .shift(-1, axis=3)
        .shift(2, axis=2)
        .shift(2, axis=3)
        .dropna()
        .values
    ).to_frame(origin_as_datetime=False).fillna(0).sum().sum() == 0


def test_array_protocol2(raa):
    import numpy as np

    assert raa.log().exp() == np.exp(np.log(raa))


def test_create_full_triangle(raa):
    a = cl.Chainladder().fit(raa).full_triangle_
    b = cl.Triangle(
        a.to_frame(keepdims=True, implicit_axis=True, origin_as_datetime=True),
        origin="origin",
        development="valuation",
        columns="values",
    )
    assert a == b


def test_groupby_getitem(clrd):
    assert (
        clrd.groupby("LOB")["CumPaidLoss"].sum()
        == clrd["CumPaidLoss"].groupby("LOB").sum()
    )


def test_virtual_column(prism):
    prism["P"] = prism["Paid"]
    prism["Paid"] = lambda x: x["P"]
    assert prism["Paid"] == prism["P"]


def test_correct_valutaion(raa):
    new = cl.Triangle(
        raa.iloc[..., :-3, :].latest_diagonal.to_frame(
            keepdims=True, implicit_axis=True, origin_as_datetime=True
        ),
        origin="origin",
        development="valuation",
        columns="values",
    )
    assert new.valuation_date == raa.valuation_date


@pytest.mark.xfail
@pytest.mark.parametrize(
    "prop", ["cdf_", "ibnr_", "full_expectation_", "full_triangle_"]
)
def test_no_fitted(raa, prop):
    getattr(raa, prop)


def test_pipe(raa):
    f = lambda x: x.loc[..., 48:]
    assert raa.loc[..., 48:] == raa.pipe(f)


def test_repr_html(raa, clrd):
    assert type(raa._repr_html_()) == str
    assert type(clrd._repr_html_()) == str


@pytest.mark.xfail(HTML is None, reason="ipython needed for test")
def test_heatmap(raa):
    raa.link_ratio.heatmap()


def test_agg_sparse():
    a = cl.load_sample("raa")
    b = cl.load_sample("raa").set_backend("sparse")
    assert a.mean().mean() == b.mean().mean()


def test_inplace(raa):
    t = raa.copy()
    t.dev_to_val(inplace=True)
    t.val_to_dev(inplace=True)
    t.grain("OYDY", inplace=True)


def test_malformed_init():
    assert (
        cl.Triangle(
            data=pd.DataFrame(
                {
                    "Accident Date": [
                        "2020-07-23",
                        "2019-07-23",
                        "2018-07-23",
                        "2016-07-23",
                        "2020-08-23",
                        "2019-09-23",
                        "2018-10-23",
                    ],
                    "Valuation Date": [
                        "2021-01-01",
                        "2021-01-01",
                        "2021-01-01",
                        "2021-01-01",
                        "2021-01-01",
                        "2021-01-01",
                        "2021-01-01",
                    ],
                    "Loss": [10000, 10000, 10000, 10000, 0, 0, 0],
                }
            ),
            origin="Accident Date",
            development="Valuation Date",
            columns="Loss",
        ).origin_grain
        == "M"
    )


def test_sparse_reassignment_no_mutate(prism):
    x = prism["Paid"].incr_to_cum()
    x["Capped 100k Paid"] = cl.minimum(x["Paid"], 100000)
    x["Excess 100k Paid"] = x["Paid"] - x["Capped 100k Paid"]
    a = x["Excess 100k Paid"].sum().grain("OYDY")
    x["Capped 100k Paid"] = cl.minimum(x["Paid"], 100000)
    x["Excess 100k Paid"] = x["Paid"] - x["Capped 100k Paid"]
    b = x["Excess 100k Paid"].sum().grain("OYDY")
    assert a == b


def test_trailing_origin():
    raa = (
        cl.load_sample("raa")
        .dev_to_val()
        .to_frame(keepdims=True, origin_as_datetime=True)
        .reset_index()
    )
    # adjust valuations to mid-year
    raa["valuation"] = raa["valuation"] - pd.DateOffset(months=6)
    tri = cl.Triangle(
        raa, origin="origin", development="valuation", columns="values", cumulative=True
    )
    assert tri.development.to_list() == [6, 18, 30, 42, 54, 66, 78, 90, 102, 114]
    assert tri.origin_close == "DEC"
    raa["origin2"] = raa["origin"] - pd.DateOffset(months=6)
    tri = cl.Triangle(
        raa,
        origin="origin2",
        development="valuation",
        columns="values",
        cumulative=True,
    )
    assert tri.development.to_list() == [12, 24, 36, 48, 60, 72, 84, 96, 108, 120]
    assert tri.origin_close == "JUN"


def test_trailing_valuation():
    data = (
        cl.load_sample("raa")
        .dev_to_val()
        .to_frame(keepdims=True, origin_as_datetime=True)
    )
    data.valuation = (data.valuation.dt.year + 1) * 100 + 3
    tri = cl.Triangle(data, origin="origin", development="valuation", columns="values")
    assert tri.development.to_list() == [3, 15, 27, 39, 51, 63, 75, 87, 99, 111, 123]
    tri2 = cl.Triangle(
        data, origin="origin", development="valuation", columns="values", trailing=True
    )
    assert tri == tri2


def test_edgecase_236():
    assert (
        cl.Triangle(
            pd.DataFrame(
                {
                    "origin": [201906, 201907],
                    "development": [201911, 201911],
                    "amount": [1, 0],
                }
            ),
            origin="origin",
            development="development",
            columns=["amount"],
            cumulative=True,
        )
        .val_to_dev()
        .iloc[..., 0, -1]
        .sum()
        == 1
    )


def test_to_frame_on_zero(clrd):
    assert len((clrd * 0).latest_diagonal.to_frame(origin_as_datetime=False)) == 0


def test_valuation_vector():
    df = pd.DataFrame(
        {
            "Accident Date": [201508, 201608, 201708],
            "Valuation Date": [202111, 202111, 202111],
            "Loss": [110, 594, 696],
        }
    )

    tri = cl.Triangle(
        df,
        origin="Accident Date",
        development="Valuation Date",
        columns="Loss",
        cumulative=True,
        trailing=True,
    )

    assert int(tri.valuation_date.strftime("%Y%m")) == 202111


def test_single_entry():
    # triangle with one entry
    data = pd.DataFrame(
        {"origin": 2014, "valuation_date": "01.01.2017", "amount": 100}, index=[1]
    )
    cl_tri = cl.Triangle(
        data,
        origin="origin",
        development="valuation_date",
        columns="amount",
        cumulative=True,
    )

    # create a development constant
    dev_periods = cl_tri.val_to_dev().development.to_list()
    kwargs = {"patterns": {k: 1.5 for k in dev_periods}, "style": "ldf_"}
    cl_dev_constant = cl.DevelopmentConstant(**kwargs)

    # fit - this now works
    cl_dev_constant_fit = cl_dev_constant.fit(cl_tri.val_to_dev())

    # aim
    cl.Chainladder().fit(cl_dev_constant_fit.transform(cl_tri)).ultimate_


def test_origin_as_datetime_arg(clrd):
    from pandas.api.types import is_datetime64_any_dtype
<<<<<<< HEAD

    assert is_datetime64_any_dtype(clrd.to_frame(origin_as_datetime=True)["origin"])
    assert not is_datetime64_any_dtype(
        clrd.to_frame(origin_as_datetime=False)["origin"]
    )


def test_full_triangle_and_full_expectation(raa):
    raa_cum = raa
    assert raa_cum.is_cumulative == True

    raa_incr = raa_cum.cum_to_incr()
    assert raa_incr.is_cumulative == False
    assert raa_incr.incr_to_cum().is_cumulative == True
    assert raa_incr.incr_to_cum() == raa_cum

    cl_fit_incr = cl.Chainladder().fit(X=raa_incr)
    assert cl_fit_incr.X_.is_cumulative == False

    cl_fit_cum = cl.Chainladder().fit(X=raa_cum)
    assert cl_fit_cum.X_.is_cumulative == True

    assert cl_fit_incr.cdf_ == cl_fit_cum.cdf_
    assert cl_fit_incr.ultimate_ == cl_fit_cum.ultimate_

    assert cl_fit_cum.full_expectation_ == cl_fit_incr.full_expectation_.incr_to_cum()
    assert (
        cl_fit_cum.full_triangle_ - cl_fit_incr.full_triangle_.incr_to_cum() < 0.00001
    )
    assert (cl_fit_cum.full_triangle_ - raa_cum) - (
        cl_fit_incr.full_triangle_.incr_to_cum() - raa_incr.incr_to_cum()
    ) < 0.00001

    bf_fit_incr = cl.BornhuetterFerguson(apriori=1).fit(
        X=raa_incr, sample_weight=raa_incr.incr_to_cum().latest_diagonal * 0
    )
    assert bf_fit_incr.X_.is_cumulative == False

    bf_fit_cum = cl.BornhuetterFerguson(apriori=1).fit(
        X=raa_cum, sample_weight=raa_cum.latest_diagonal * 0
    )
    assert bf_fit_cum.X_.is_cumulative == True

    assert bf_fit_incr.cdf_ == bf_fit_cum.cdf_
    assert bf_fit_incr.ultimate_ == bf_fit_cum.ultimate_

    assert bf_fit_cum.full_expectation_ == bf_fit_incr.full_expectation_.incr_to_cum()
    assert (
        bf_fit_cum.full_triangle_ - bf_fit_incr.full_triangle_.incr_to_cum() < 0.00001
    )
    assert (bf_fit_cum.full_triangle_ - raa_cum) - (
        bf_fit_incr.full_triangle_.incr_to_cum() - raa_incr.incr_to_cum()
    ) < 0.00001
=======
    assert is_datetime64_any_dtype(clrd.to_frame(origin_as_datetime=True)['origin'])
    assert not is_datetime64_any_dtype(clrd.to_frame(origin_as_datetime=False)['origin'])

def test_halfyear_grain():
    data=pd.DataFrame({'AccMo':[201409, 201503, 201603], 'ValMo':[202203]*3, 'value':[100]*3})
    assert cl.Triangle(data=data, origin='AccMo', development='ValMo', columns='value').shape == (1,1,16,1)
>>>>>>> b18c8afc
<|MERGE_RESOLUTION|>--- conflicted
+++ resolved
@@ -572,7 +572,6 @@
 
 def test_origin_as_datetime_arg(clrd):
     from pandas.api.types import is_datetime64_any_dtype
-<<<<<<< HEAD
 
     assert is_datetime64_any_dtype(clrd.to_frame(origin_as_datetime=True)["origin"])
     assert not is_datetime64_any_dtype(
@@ -626,11 +625,12 @@
     assert (bf_fit_cum.full_triangle_ - raa_cum) - (
         bf_fit_incr.full_triangle_.incr_to_cum() - raa_incr.incr_to_cum()
     ) < 0.00001
-=======
-    assert is_datetime64_any_dtype(clrd.to_frame(origin_as_datetime=True)['origin'])
-    assert not is_datetime64_any_dtype(clrd.to_frame(origin_as_datetime=False)['origin'])
+
 
 def test_halfyear_grain():
-    data=pd.DataFrame({'AccMo':[201409, 201503, 201603], 'ValMo':[202203]*3, 'value':[100]*3})
-    assert cl.Triangle(data=data, origin='AccMo', development='ValMo', columns='value').shape == (1,1,16,1)
->>>>>>> b18c8afc
+    data = pd.DataFrame(
+        {"AccMo": [201409, 201503, 201603], "ValMo": [202203] * 3, "value": [100] * 3}
+    )
+    assert cl.Triangle(
+        data=data, origin="AccMo", development="ValMo", columns="value"
+    ).shape == (1, 1, 16, 1)