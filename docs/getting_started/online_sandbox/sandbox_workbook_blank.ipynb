{
<<<<<<< HEAD
 "cells": [
  {
   "cell_type": "markdown",
   "id": "0f0e5e3b-ac37-4865-8c51-ded927ea9b46",
   "metadata": {},
   "source": [
    "# Online Sandbox Tutorial\n",
    "\n",
    "Welcome! If you've come here to explore the capabilities of the `chainladder-python` package, you've landed in the perfect spot. This online sandbox tutorial is designed to provide you with a glimpse of the package's functionalities. \n",
    "\n",
    "We recommend setting aside about **one hour** to complete it.\n",
    "\n",
    "Got Stuck? Click [here](https://nbviewer.org/github/casact/chainladder-python/blob/master/docs/getting_started/online_sandbox/sandbox_workbook_filled.ipynb) for the filled in workbook. Have questions? Join the [discussion](https://github.com/casact/chainladder-python/discussions) on GitHub."
   ]
  },
  {
   "cell_type": "markdown",
   "id": "d8f38e79-5010-4190-b38c-cbc1d85bde47",
   "metadata": {
    "tags": []
   },
   "source": [
    "# Setting Up\n",
    "We will first need to install the package, as Google Colab's default environment doesn't have the chainladder package pre-installed. \n",
    "\n",
    "Simply execute `pip install chainladder`, Colab is smart enough to know that this is not a piece of python code, but to execute it in shell. FYI, `pip` stands for \"Package Installer for Python\". You will need to run this step using your terminal instead of using a python notebook when you are ready to install the package on your machine."
   ]
  },
  {
   "cell_type": "code",
   "execution_count": null,
   "id": "be51a379-5efe-420e-b689-3bf93b96ebc8",
   "metadata": {},
   "outputs": [],
   "source": [
    "pip install __fill_in_code__"
   ]
  },
  {
   "cell_type": "markdown",
   "id": "3d2bde34-d9e8-436d-8819-675e2ece7bc9",
   "metadata": {},
   "source": [
    "`%load_ext lab_black` is a linter, it makes code prettier, you may ignore this line."
   ]
  },
  {
   "cell_type": "code",
   "execution_count": null,
   "id": "882cc191-5849-471e-8e13-65fdf3e01419",
   "metadata": {},
   "outputs": [],
   "source": [
    "%load_ext lab_black"
   ]
  },
  {
   "cell_type": "markdown",
   "id": "011ee825-ca6d-4efc-b782-5e6f2a14bead",
   "metadata": {},
   "source": [
    "Other commonly used packages, such as `numpy`, `pandas`, and `matplotlib` are already pre-installed, we just need to load them into our environment."
   ]
  },
  {
   "cell_type": "code",
   "execution_count": null,
   "id": "03fdf8fd-ecd1-4df4-b9cf-a4bf01d978f0",
   "metadata": {},
   "outputs": [],
   "source": [
    "import numpy as np\n",
    "import pandas as pd\n",
    "import matplotlib.pyplot as plt\n",
    "import chainladder as cl\n",
    "\n",
    "print(\"chainladder\", cl.__version__)"
   ]
  },
  {
   "cell_type": "markdown",
   "id": "42e0f37f-6d82-46ed-9f80-647cc7233046",
   "metadata": {},
   "source": [
    "# Your Journey Begins"
   ]
  },
  {
   "cell_type": "markdown",
   "id": "c9a3a636-979a-4205-9762-469e8afb7e46",
   "metadata": {},
   "source": [
    "Let's begin by looking at a sample dataset, called `xyz`, which is hosted on https://raw.githubusercontent.com/casact/chainladder-python/master/chainladder/utils/data/xyz.csv.\n",
    "\n",
    "Let's load the dataset into the memory with `pandas`, then inspect its \"`head`\"."
   ]
  },
  {
   "cell_type": "code",
   "execution_count": null,
   "id": "aa2c95b8-86b4-4846-b950-12c402477ec1",
   "metadata": {
    "tags": []
   },
   "outputs": [],
   "source": [
    "xyz_df = pd.read_csv(\n",
    "    __fill_in_code__\n",
    ")\n",
    "xyz_df.head()"
   ]
  },
  {
   "cell_type": "markdown",
   "id": "996795b6-9361-4b5c-a00d-d9b6391b115f",
   "metadata": {},
   "source": [
    "Can you list all of the unique accident years?"
   ]
  },
  {
   "cell_type": "code",
   "execution_count": null,
   "id": "4c11052c-291e-439f-ac0f-6736bb2b0b68",
   "metadata": {},
   "outputs": [],
   "source": [
    "xyz_df[__fill_in_code__].unique()"
   ]
  },
  {
   "cell_type": "markdown",
   "id": "3d5be56c-1432-4ba2-85bc-16412fee1d66",
   "metadata": {},
   "source": [
    "How many are there?"
   ]
  },
  {
   "cell_type": "code",
   "execution_count": null,
   "id": "cfeca5a6-366f-4abb-b3e9-51c91e7b9336",
   "metadata": {},
   "outputs": [],
   "source": [
    "xyz_df[__fill_in_code__].nunique()"
   ]
  },
  {
   "cell_type": "markdown",
   "id": "8f870f4f-117c-467d-b3d7-d2941f964f23",
   "metadata": {},
   "source": [
    "# Triangle Basics"
   ]
  },
  {
   "cell_type": "markdown",
   "id": "4d4ebbf6-bcdc-4c4f-be8c-168c4e7883ea",
   "metadata": {},
   "source": [
    "Let's load the data into the chainladder triangle format. And let's call it `xyz_tri`."
   ]
  },
  {
   "cell_type": "code",
   "execution_count": null,
   "id": "2b51e0b6-c1d3-4976-8866-4800b15d27ec",
   "metadata": {},
   "outputs": [],
   "source": [
    "xyz_tri = cl.Triangle(\n",
    "    data=__fill_in_code__,\n",
    "    origin=\"AccidentYear\",\n",
    "    development=\"DevelopmentYear\",\n",
    "    columns=[\"Incurred\", \"Paid\", \"Reported\", \"Closed\", \"Premium\"],\n",
    "    cumulative=True,\n",
    ")\n",
    "xyz_tri"
   ]
  },
  {
   "cell_type": "markdown",
   "id": "2c404d26-4418-43b8-8687-58be1b6423f1",
   "metadata": {},
   "source": [
    "What does the incurred triangle look like?"
   ]
  },
  {
   "cell_type": "code",
   "execution_count": null,
   "id": "fe9309fe-2744-4e4d-beff-0a36c1182386",
   "metadata": {},
   "outputs": [],
   "source": [
    "xyz_tri[__fill_in_code__]"
   ]
  },
  {
   "cell_type": "markdown",
   "id": "ed9811e6-5761-4258-9942-19a620540361",
   "metadata": {},
   "source": [
    "How about paid?"
   ]
  },
  {
   "cell_type": "code",
   "execution_count": null,
   "id": "278856cf-6d84-4fa6-ac57-4f57755580b8",
   "metadata": {},
   "outputs": [],
   "source": [
    "xyz_tri[__fill_in_code__]"
   ]
  },
  {
   "cell_type": "markdown",
   "id": "04114ff8-107a-4c56-ab9a-8c36f53553df",
   "metadata": {},
   "source": [
    "# Pandas-like Operations"
   ]
  },
  {
   "cell_type": "markdown",
   "id": "433b8ae8-1968-4dfc-a176-c8a8c93c5f97",
   "metadata": {},
   "source": [
    "Let's see how `.iloc[...]` and `.loc[...]` similarly to pandas. They take 4 parameters: [index, column, origin, valuation]."
   ]
  },
  {
   "cell_type": "markdown",
   "id": "f0452527-796d-4185-929a-97241329b377",
   "metadata": {},
   "source": [
    "What if we want the row from AY 1998 Incurred data?"
   ]
  },
  {
   "cell_type": "code",
   "execution_count": null,
   "id": "a13a157b-3fe9-4254-bc72-11d4e1705f29",
   "metadata": {},
   "outputs": [],
   "source": [
    "xyz_tri.iloc[__fill_in_code__, __fill_in_code__, __fill_in_code__, __fill_in_code__]"
   ]
  },
  {
   "cell_type": "markdown",
   "id": "08b8557c-66fe-4a25-a8bf-5413ca1c1fbb",
   "metadata": {},
   "source": [
    "What if you only want the valuation at age 60 of AY 1998?"
   ]
  },
  {
   "cell_type": "code",
   "execution_count": null,
   "id": "fb20eda1-4e4a-431d-8c8a-21cc87b8c472",
   "metadata": {},
   "outputs": [],
   "source": [
    "xyz_tri.iloc[__fill_in_code__, __fill_in_code__, __fill_in_code__, __fill_in_code__]"
   ]
  },
  {
   "cell_type": "markdown",
   "id": "56683ffb-01ef-4e18-ba27-1b8ab31b9ae7",
   "metadata": {},
   "source": [
    "Let's use `.loc[...]` to get the incurred triangle."
   ]
  },
  {
   "cell_type": "code",
   "execution_count": null,
   "id": "b8116ded-c788-483c-b2af-fde45b72ee4a",
   "metadata": {},
   "outputs": [],
   "source": [
    "xyz_tri.loc[__fill_in_code__, __fill_in_code__, __fill_in_code__, __fill_in_code__]"
   ]
  },
  {
   "cell_type": "markdown",
   "id": "c9d515b7-c9a3-4045-ad79-78af1574be8a",
   "metadata": {},
   "source": [
    "How do we get the latest Incurred diagonal only?"
   ]
  },
  {
   "cell_type": "code",
   "execution_count": null,
   "id": "5bce08b8-bf34-418e-ac3b-db253db44898",
   "metadata": {},
   "outputs": [],
   "source": [
    "xyz_tri[\"Incurred\"].__fill_in_code__"
   ]
  },
  {
   "cell_type": "markdown",
   "id": "31b56210-cbcd-4bbb-af9f-063a3788867a",
   "metadata": {},
   "source": [
    "Very often, we want incremental triangles instead. Let's convert the Incurred triangle to the incremental form."
   ]
  },
  {
   "cell_type": "code",
   "execution_count": null,
   "id": "b2766e7b-b1e6-4574-bfa7-fd70ccd556d7",
   "metadata": {},
   "outputs": [],
   "source": [
    "xyz_tri[\"Incurred\"].__fill_in_code__"
   ]
  },
  {
   "cell_type": "markdown",
   "id": "6235668f-9025-4108-b987-f867f93c8ce6",
   "metadata": {},
   "source": [
    "We can also convert the triangle to the valuation format, what we often see on Schedule Ps."
   ]
  },
  {
   "cell_type": "code",
   "execution_count": null,
   "id": "72487c9a-4438-4ab7-8a24-245485d4c637",
   "metadata": {},
   "outputs": [],
   "source": [
    "xyz_tri[\"Incurred\"].__fill_in_code__"
   ]
  },
  {
   "cell_type": "markdown",
   "id": "6e404747-8e22-42c0-a1b5-45c95d702730",
   "metadata": {},
   "source": [
    "Another function that is often useful is the `.heatmap()` method. Let's inspect the incurred amount and see if there are trends."
   ]
  },
  {
   "cell_type": "code",
   "execution_count": null,
   "id": "f20ed887-e5b1-40f7-81b5-14bd840cca23",
   "metadata": {},
   "outputs": [],
   "source": [
    "xyz_tri[\"Incurred\"].__fill_in_code__"
   ]
  },
  {
   "cell_type": "markdown",
   "id": "27d110d2-ee73-4bb5-a411-3d27c0dd7673",
   "metadata": {},
   "source": [
    "# Development"
   ]
  },
  {
   "cell_type": "markdown",
   "id": "a0d0950f-bec7-406d-b253-4cf1bfd925dd",
   "metadata": {},
   "source": [
    "How can we get the incurred link ratios?"
   ]
  },
  {
   "cell_type": "code",
   "execution_count": null,
   "id": "ec16d0fd-ac17-4280-aabf-ad5795114d5f",
   "metadata": {},
   "outputs": [],
   "source": [
    "xyz_tri[\"Incurred\"].__fill_in_code__"
   ]
  },
  {
   "cell_type": "markdown",
   "id": "c74c5352-a95b-4403-8322-962ded312e39",
   "metadata": {},
   "source": [
    "We can also apply a `.heatmap()` to make it too, to help us visulize the highs and lows."
   ]
  },
  {
   "cell_type": "code",
   "execution_count": null,
   "id": "172c70be-2324-472f-b89c-29963695179a",
   "metadata": {},
   "outputs": [],
   "source": [
    "xyz_tri[\"Incurred\"].__fill_in_code__.__fill_in_code__"
   ]
  },
  {
   "cell_type": "markdown",
   "id": "f5f212b0-3769-49cd-b7cc-b484f2877aa2",
   "metadata": {},
   "source": [
    "Let's get a volume-weighted average LDFs for our Incurred triangle."
   ]
  },
  {
   "cell_type": "code",
   "execution_count": null,
   "id": "ba0b96cb-77eb-472c-84fd-c5c8c5c11e10",
   "metadata": {},
   "outputs": [],
   "source": [
    "cl.Development(average=\"volume\").fit(__fill_in_code__).ldf_"
   ]
  },
  {
   "cell_type": "markdown",
   "id": "0c4baafd-e141-4566-a4ae-2f0a44ef828e",
   "metadata": {},
   "source": [
    "How about the CDFs?"
   ]
  },
  {
   "cell_type": "code",
   "execution_count": null,
   "id": "b156f84b-dd0d-49d6-8eec-070d0143f40c",
   "metadata": {},
   "outputs": [],
   "source": [
    "cl.Development(average=\"volume\").fit(__fill_in_code__).__fill_in_code__"
   ]
  },
  {
   "cell_type": "markdown",
   "id": "d51e5664-3106-41d1-b77f-8afa9ee94ff7",
   "metadata": {},
   "source": [
    "We can also use only the latest 3 periods in the calculation of CDFs."
   ]
  },
  {
   "cell_type": "code",
   "execution_count": null,
   "id": "de88fdad-5d89-4cc2-adb0-bbeb7c77bbcb",
   "metadata": {},
   "outputs": [],
   "source": [
    "cl.Development(average=\"volume\", n_periods=__fill_in_code__).fit(xyz_tri[\"Incurred\"]).cdf_"
   ]
  },
  {
   "cell_type": "markdown",
   "id": "b018bae9-6070-4795-8af6-b5e196aa1af1",
   "metadata": {},
   "source": [
    "# Deterministic Models"
   ]
  },
  {
   "cell_type": "markdown",
   "id": "e7c7b88e-205d-45c8-b9e6-4586f29041a4",
   "metadata": {},
   "source": [
    "Before we can build any models, we need to use `fit_transform()`, so that the object is actually modified with our selected development pattern(s).\n",
    "\n",
    "Set the development of the triangle to use only 3 periods."
   ]
  },
  {
   "cell_type": "code",
   "execution_count": null,
   "id": "9e5136d2-0c3c-44da-8440-57ca3cfbbb9d",
   "metadata": {},
   "outputs": [],
   "source": [
    "cl.Development(__fill_in_code__).fit_transform(__fill_in_code__)"
   ]
  },
  {
   "cell_type": "markdown",
   "id": "1bd89481-e5c7-4a84-b2cc-a2e386ccdb15",
   "metadata": {},
   "source": [
    "Let's fit a chainladder model to our Incurred triangle."
   ]
  },
  {
   "cell_type": "code",
   "execution_count": null,
   "id": "022e22e9-92a8-427c-bf5c-cf352df1437c",
   "metadata": {},
   "outputs": [],
   "source": [
    "cl_mod = cl.Chainladder().fit(__fill_in_code__)\n",
    "cl_mod"
   ]
  },
  {
   "cell_type": "markdown",
   "id": "7b710342-5f86-408e-bf7e-76382b37f2d1",
   "metadata": {},
   "source": [
    "How can we get the model's ultimate estimate?"
   ]
  },
  {
   "cell_type": "code",
   "execution_count": null,
   "id": "69f18923-73b1-4b80-9148-60a7bab5b118",
   "metadata": {},
   "outputs": [],
   "source": [
    "cl_mod.__fill_in_code__"
   ]
  },
  {
   "cell_type": "markdown",
   "id": "b416a404-8d0f-46fc-a3e7-f5b5b884b4b4",
   "metadata": {},
   "source": [
    "How about just the IBNR?"
   ]
  },
  {
   "cell_type": "code",
   "execution_count": null,
   "id": "5fad3aa0-03bc-4f84-a8b7-1a00dbdebe8d",
   "metadata": {},
   "outputs": [],
   "source": [
    "cl_mod.__fill_in_code__"
   ]
  },
  {
   "cell_type": "markdown",
   "id": "70d8c018-21ca-4f2c-a764-433e310bb44a",
   "metadata": {},
   "source": [
    "Let's fit an Expected Loss model, with an aprior of 90% on Premium, and get its ultimates."
   ]
  },
  {
   "cell_type": "code",
   "execution_count": null,
   "id": "22eba9fa-1890-4f6f-8a10-281142d2d58d",
   "metadata": {},
   "outputs": [],
   "source": [
    "cl.ExpectedLoss(apriori=0.90).fit(\n",
    "    __fill_in_code__, sample_weight=xyz_tri[\"Premium\"].latest_diagonal\n",
    ").ultimate_"
   ]
  },
  {
   "cell_type": "markdown",
   "id": "eb20b72a-4e49-4eaa-b8e8-d3801833e2d3",
   "metadata": {},
   "source": [
    "Try it on the Paid triangle, do you get the same ultimate?"
   ]
  },
  {
   "cell_type": "code",
   "execution_count": null,
   "id": "411f48b0-8b86-4175-80f2-f5f4a19e6c46",
   "metadata": {},
   "outputs": [],
   "source": [
    "cl.ExpectedLoss(apriori=0.90).fit(\n",
    "    __fill_in_code__, sample_weight=__fill_in_code__\n",
    ").ultimate_"
   ]
  },
  {
   "cell_type": "markdown",
   "id": "fb1d7eda-f4c6-4990-9488-47235492001a",
   "metadata": {},
   "source": [
    "How about a Bornhuetter-Ferguson model?"
   ]
  },
  {
   "cell_type": "code",
   "execution_count": null,
   "id": "d66c7c9a-71eb-4d56-beea-f275da062fc0",
   "metadata": {},
   "outputs": [],
   "source": [
    "cl.BornhuetterFerguson(apriori=0.90).fit(\n",
    "    __fill_in_code__, sample_weight=__fill_in_code__\n",
    ").ultimate_"
   ]
  },
  {
   "cell_type": "markdown",
   "id": "5564ead9-d059-4d2c-839a-f988238e50ee",
   "metadata": {},
   "source": [
    "How about Benktander, with 1 iteration, which is the same as BF?"
   ]
  },
  {
   "cell_type": "code",
   "execution_count": null,
   "id": "d504e48d-1f5d-4fd6-975b-155235ffb577",
   "metadata": {},
   "outputs": [],
   "source": [
    "cl.Benktander(apriori=0.90, n_iters=__fill_in_code__).fit(\n",
    "    __fill_in_code__, sample_weight=__fill_in_code__\n",
    ").ultimate_"
   ]
  },
  {
   "cell_type": "markdown",
   "id": "002a76c2-7989-46ba-954b-d84c09b4675a",
   "metadata": {},
   "source": [
    "How about Cape Cod?"
   ]
  },
  {
   "cell_type": "code",
   "execution_count": null,
   "id": "7089ea42-ad28-4edc-9e83-723a7bc25443",
   "metadata": {},
   "outputs": [],
   "source": [
    "cl.CapeCod().fit(\n",
    "    __fill_in_code__, sample_weight=__fill_in_code__\n",
    ").ultimate_"
   ]
  },
  {
   "cell_type": "markdown",
   "id": "5a0d73a2-0e05-4be2-91f0-9ef1ef56a7be",
   "metadata": {},
   "source": [
    "Let's store the Cape Cod model as `cc_result`. We can also use `.to_frame()` to leave `chainladder` and go to a `DataFrame`. Let's make a bar chart over origin years to see what they look like."
   ]
  },
  {
   "cell_type": "code",
   "execution_count": null,
   "id": "f2cd9f8c-454d-4b9f-b936-a2f39e8fefde",
   "metadata": {},
   "outputs": [],
   "source": [
    "cc_result = (\n",
    "    cl.CapeCod()\n",
    "    .fit(xyz_tri[\"Incurred\"], sample_weight=xyz_tri[\"Premium\"].latest_diagonal)\n",
    "    .ultimate_\n",
    ")\n",
    "plt.plot(\n",
    "    __fill_in_code__, \n",
    "    __fill_in_code__,\n",
    ")"
   ]
  },
  {
   "cell_type": "markdown",
   "id": "3f9e62f8-225b-4046-8847-a6e8d971e14d",
   "metadata": {},
   "source": [
    "# Stochastic Models"
   ]
  },
  {
   "cell_type": "markdown",
   "id": "36105614-e317-4a87-a42d-282f59b1d339",
   "metadata": {},
   "source": [
    "The Mack's Chainladder model is available. Let's use it on the Incurred triangle."
   ]
  },
  {
   "cell_type": "code",
   "execution_count": null,
   "id": "e008ebdb-243d-4ed0-9256-86331df1070a",
   "metadata": {},
   "outputs": [],
   "source": [
    "mcl_mod = cl.MackChainladder().fit(__fill_in_code__)\n",
    "mcl_mod"
   ]
  },
  {
   "cell_type": "markdown",
   "id": "3298c63c-5356-4d69-afa3-058b68daf777",
   "metadata": {},
   "source": [
    "There are many attributes that are available, such as `full_std_err_`, `total_process_risk_`, `total_parameter_risk_`, `mack_std_err_` and `total_mack_std_err_`."
   ]
  },
  {
   "cell_type": "code",
   "execution_count": null,
   "id": "67f5d99b-7a5e-4640-a6e0-f8b654e6ce27",
   "metadata": {},
   "outputs": [],
   "source": [
    "__fill_in_code__.full_std_err_"
   ]
  },
  {
   "cell_type": "markdown",
   "id": "bdb08c81-5921-4c41-ad63-96168ffd48b7",
   "metadata": {},
   "source": [
    "MackChainladder also has a `summary_` attribute."
   ]
  },
  {
   "cell_type": "code",
   "execution_count": null,
   "id": "81fc38c1-d5b7-4262-94ae-bce5c7ac17e1",
   "metadata": {},
   "outputs": [],
   "source": [
    "__fill_in_code__.summary_"
   ]
  },
  {
   "cell_type": "markdown",
   "id": "0e285585-62b6-48e4-8b1d-c5824ae5df46",
   "metadata": {},
   "source": [
    "Let's make a graph, that shows the Reported and IBNR as stacked bars, and error bars showing Mack Standard Errors."
   ]
  },
  {
   "cell_type": "code",
   "execution_count": null,
   "id": "e615b86e-a907-4445-9e95-645090719f76",
   "metadata": {},
   "outputs": [],
   "source": [
    "plt.bar(\n",
    "    mcl_mod.summary_.to_frame(origin_as_datetime=True).index.year,\n",
    "    mcl_mod.summary_.to_frame(origin_as_datetime=True)[__fill_in_code__],\n",
    "    label=\"Reported\",\n",
    ")\n",
    "plt.bar(\n",
    "    mcl_mod.summary_.to_frame(origin_as_datetime=True).index.year,\n",
    "    mcl_mod.summary_.to_frame(origin_as_datetime=True)[__fill_in_code__],\n",
    "    bottom=mcl_mod.summary_.to_frame(origin_as_datetime=True)[__fill_in_code__],\n",
    "    yerr=mcl_mod.summary_.to_frame(origin_as_datetime=True)[__fill_in_code__],\n",
    "    label=\"IBNR\",\n",
    ")\n",
    "plt.legend(loc=\"upper left\")"
   ]
  },
  {
   "cell_type": "markdown",
   "id": "785120ad-03cf-48a7-90d8-d1d56a75ef88",
   "metadata": {},
   "source": [
    "ODP Bootstrap is also available. Let's build sample 10,000 Incurred triangles."
   ]
  },
  {
   "cell_type": "code",
   "execution_count": null,
   "id": "859e19f3-d526-435c-a845-4845a7a3956d",
   "metadata": {},
   "outputs": [],
   "source": [
    "xyz_tri_sampled = (\n",
    "    cl.BootstrapODPSample(n_sims=__fill_in_code__).fit(__fill_in_code__).resampled_triangles_\n",
    ")\n",
    "xyz_tri_sampled"
   ]
  },
  {
   "cell_type": "markdown",
   "id": "4391f730-5309-49b2-9c19-0801e3e66c7c",
   "metadata": {},
   "source": [
    "We can fit a basic chainladder to all sampled triangles. We now have 10,000 simulated chainladder models, all (most) with unique LDFs."
   ]
  },
  {
   "cell_type": "code",
   "execution_count": null,
   "id": "fe6dbe70-1b2a-4fb0-aa6b-56380534704f",
   "metadata": {},
   "outputs": [],
   "source": [
    "cl_mod_bootstrapped = cl.Chainladder().fit(xyz_tri_sampled)\n",
    "cl_mod_bootstrapped"
   ]
  },
  {
   "cell_type": "markdown",
   "id": "bb3d7c32-9e75-4ae4-ab23-0ca3f2a436b5",
   "metadata": {},
   "source": [
    "Let's make another graph."
   ]
  },
  {
   "cell_type": "code",
   "execution_count": null,
   "id": "edeba1db-97e6-43df-b1c0-590c2d7cd098",
   "metadata": {},
   "outputs": [],
   "source": [
    "plt.bar(\n",
    "    cl_mod_bootstrapped.ultimate_.mean().to_frame(origin_as_datetime=True).index.year,\n",
    "    cl_mod_bootstrapped.ultimate_.mean().to_frame(origin_as_datetime=True)[\"2261\"],\n",
    "    yerr=cl_mod_bootstrapped.ultimate_.std().to_frame(origin_as_datetime=True)[\"2261\"],\n",
    ")"
   ]
  }
 ],
 "metadata": {
  "kernelspec": {
   "display_name": "Python 3 (ipykernel)",
   "language": "python",
   "name": "python3"
  },
  "language_info": {
   "codemirror_mode": {
    "name": "ipython",
    "version": 3
   },
   "file_extension": ".py",
   "mimetype": "text/x-python",
   "name": "python",
   "nbconvert_exporter": "python",
   "pygments_lexer": "ipython3",
   "version": "3.9.17"
  }
 },
 "nbformat": 4,
 "nbformat_minor": 5
=======
    "cells": [
        {
            "cell_type": "markdown",
            "id": "0f0e5e3b-ac37-4865-8c51-ded927ea9b46",
            "metadata": {},
            "source": [
                "# Online Sandbox Tutorial\n",
                "\n",
                "Welcome! If you've come here to explore the capabilities of the `chainladder-python` package, you've landed in the perfect spot. This online sandbox tutorial is designed to provide you with a glimpse of the package's functionalities. \n",
                "\n",
                "We recommend setting aside about **one hour** to complete it.\n",
                "\n",
                "Got Stuck? Click [here](https://nbviewer.org/github/casact/chainladder-python/blob/master/docs/getting_started/online_sandbox/sandbox_workbook_filled.ipynb) for the filled in workbook. Have questions? Join the [discussion](https://github.com/casact/chainladder-python/discussions) on GitHub."
            ]
        },
        {
            "cell_type": "markdown",
            "id": "d8f38e79-5010-4190-b38c-cbc1d85bde47",
            "metadata": {
                "tags": []
            },
            "source": [
                "# Setting Up\n",
                "We will first need to install the package, as Google Colab's default environment doesn't have the chainladder package pre-installed. \n",
                "\n",
                "Simply execute `pip install chainladder`, Colab is smart enough to know that this is not a piece of python code, but to execute it in shell. FYI, `pip` stands for \"Package Installer for Python\". You will need to run this step using your terminal instead of using a python notebook when you are ready to install the package on your machine."
            ]
        },
        {
            "cell_type": "code",
            "execution_count": null,
            "id": "be51a379-5efe-420e-b689-3bf93b96ebc8",
            "metadata": {},
            "outputs": [],
            "source": [
                "pip install __fill_in_code__"
            ]
        },
        {
            "cell_type": "markdown",
            "id": "3d2bde34-d9e8-436d-8819-675e2ece7bc9",
            "metadata": {},
            "source": [
                "`%load_ext lab_black` is a linter, it makes code prettier, you may ignore this line."
            ]
        },
        {
            "cell_type": "code",
            "execution_count": null,
            "id": "882cc191-5849-471e-8e13-65fdf3e01419",
            "metadata": {},
            "outputs": [],
            "source": [
                "%load_ext lab_black"
            ]
        },
        {
            "cell_type": "markdown",
            "id": "011ee825-ca6d-4efc-b782-5e6f2a14bead",
            "metadata": {},
            "source": [
                "Other commonly used packages, such as `numpy`, `pandas`, and `matplotlib` are already pre-installed, we just need to load them into our environment."
            ]
        },
        {
            "cell_type": "code",
            "execution_count": null,
            "id": "03fdf8fd-ecd1-4df4-b9cf-a4bf01d978f0",
            "metadata": {},
            "outputs": [],
            "source": [
                "import numpy as np\n",
                "import pandas as pd\n",
                "import matplotlib.pyplot as plt\n",
                "import chainladder as cl\n",
                "\n",
                "print(\"chainladder\", cl.__version__)"
            ]
        },
        {
            "cell_type": "markdown",
            "id": "42e0f37f-6d82-46ed-9f80-647cc7233046",
            "metadata": {},
            "source": [
                "# Your Journey Begins"
            ]
        },
        {
            "cell_type": "markdown",
            "id": "c9a3a636-979a-4205-9762-469e8afb7e46",
            "metadata": {},
            "source": [
                "Let's begin by looking at a sample dataset, called `xyz`, which is hosted on https://raw.githubusercontent.com/casact/chainladder-python/master/chainladder/utils/data/xyz.csv.\n",
                "\n",
                "Let's load the dataset into the memory with `pandas`, then inspect its \"`head`\"."
            ]
        },
        {
            "cell_type": "code",
            "execution_count": null,
            "id": "aa2c95b8-86b4-4846-b950-12c402477ec1",
            "metadata": {
                "tags": []
            },
            "outputs": [],
            "source": [
                "xyz_df = pd.read_csv(\n",
                "    __fill_in_code__\n",
                ")\n",
                "xyz_df.head()"
            ]
        },
        {
            "cell_type": "markdown",
            "id": "996795b6-9361-4b5c-a00d-d9b6391b115f",
            "metadata": {},
            "source": [
                "Can you list all of the unique accident years?"
            ]
        },
        {
            "cell_type": "code",
            "execution_count": null,
            "id": "4c11052c-291e-439f-ac0f-6736bb2b0b68",
            "metadata": {},
            "outputs": [],
            "source": [
                "xyz_df[__fill_in_code__].unique()"
            ]
        },
        {
            "cell_type": "markdown",
            "id": "3d5be56c-1432-4ba2-85bc-16412fee1d66",
            "metadata": {},
            "source": [
                "How many are there?"
            ]
        },
        {
            "cell_type": "code",
            "execution_count": null,
            "id": "cfeca5a6-366f-4abb-b3e9-51c91e7b9336",
            "metadata": {},
            "outputs": [],
            "source": [
                "xyz_df[__fill_in_code__].nunique()"
            ]
        },
        {
            "cell_type": "markdown",
            "id": "8f870f4f-117c-467d-b3d7-d2941f964f23",
            "metadata": {},
            "source": [
                "# Triangle Basics"
            ]
        },
        {
            "cell_type": "markdown",
            "id": "4d4ebbf6-bcdc-4c4f-be8c-168c4e7883ea",
            "metadata": {},
            "source": [
                "Let's load the data into the chainladder triangle format. And let's call it `xyz_tri`."
            ]
        },
        {
            "cell_type": "code",
            "execution_count": null,
            "id": "2b51e0b6-c1d3-4976-8866-4800b15d27ec",
            "metadata": {},
            "outputs": [],
            "source": [
                "xyz_tri = cl.Triangle(\n",
                "    data=__fill_in_code__,\n",
                "    origin=\"AccidentYear\",\n",
                "    development=\"DevelopmentYear\",\n",
                "    columns=[\"Incurred\", \"Paid\", \"Reported\", \"Closed\", \"Premium\"],\n",
                "    cumulative=True,\n",
                ")\n",
                "xyz_tri"
            ]
        },
        {
            "cell_type": "markdown",
            "id": "2c404d26-4418-43b8-8687-58be1b6423f1",
            "metadata": {},
            "source": [
                "What does the incurred triangle look like?"
            ]
        },
        {
            "cell_type": "code",
            "execution_count": null,
            "id": "fe9309fe-2744-4e4d-beff-0a36c1182386",
            "metadata": {},
            "outputs": [],
            "source": [
                "xyz_tri[__fill_in_code__]"
            ]
        },
        {
            "cell_type": "markdown",
            "id": "ed9811e6-5761-4258-9942-19a620540361",
            "metadata": {},
            "source": [
                "How about paid?"
            ]
        },
        {
            "cell_type": "code",
            "execution_count": null,
            "id": "278856cf-6d84-4fa6-ac57-4f57755580b8",
            "metadata": {},
            "outputs": [],
            "source": [
                "xyz_tri[__fill_in_code__]"
            ]
        },
        {
            "cell_type": "markdown",
            "id": "04114ff8-107a-4c56-ab9a-8c36f53553df",
            "metadata": {},
            "source": [
                "# Pandas-like Operations"
            ]
        },
        {
            "cell_type": "markdown",
            "id": "433b8ae8-1968-4dfc-a176-c8a8c93c5f97",
            "metadata": {},
            "source": [
                "Let's see how `.iloc[...]` and `.loc[...]` similarly to pandas. They take 4 parameters: [index, column, origin, valuation]."
            ]
        },
        {
            "cell_type": "markdown",
            "id": "f0452527-796d-4185-929a-97241329b377",
            "metadata": {},
            "source": [
                "What if we want the row from AY 1998 Incurred data?"
            ]
        },
        {
            "cell_type": "code",
            "execution_count": null,
            "id": "a13a157b-3fe9-4254-bc72-11d4e1705f29",
            "metadata": {},
            "outputs": [],
            "source": [
                "xyz_tri.iloc[__fill_in_code__, __fill_in_code__, __fill_in_code__, __fill_in_code__]"
            ]
        },
        {
            "cell_type": "markdown",
            "id": "08b8557c-66fe-4a25-a8bf-5413ca1c1fbb",
            "metadata": {},
            "source": [
                "What if you only want the valuation at age 60 of AY 1998?"
            ]
        },
        {
            "cell_type": "code",
            "execution_count": null,
            "id": "fb20eda1-4e4a-431d-8c8a-21cc87b8c472",
            "metadata": {},
            "outputs": [],
            "source": [
                "xyz_tri.iloc[__fill_in_code__, __fill_in_code__, __fill_in_code__, __fill_in_code__]"
            ]
        },
        {
            "cell_type": "markdown",
            "id": "56683ffb-01ef-4e18-ba27-1b8ab31b9ae7",
            "metadata": {},
            "source": [
                "Let's use `.loc[...]` to get the incurred triangle."
            ]
        },
        {
            "cell_type": "code",
            "execution_count": null,
            "id": "b8116ded-c788-483c-b2af-fde45b72ee4a",
            "metadata": {},
            "outputs": [],
            "source": [
                "xyz_tri.loc[__fill_in_code__, __fill_in_code__, __fill_in_code__, __fill_in_code__]"
            ]
        },
        {
            "cell_type": "markdown",
            "id": "c9d515b7-c9a3-4045-ad79-78af1574be8a",
            "metadata": {},
            "source": [
                "How do we get the latest Incurred diagonal only?"
            ]
        },
        {
            "cell_type": "code",
            "execution_count": null,
            "id": "5bce08b8-bf34-418e-ac3b-db253db44898",
            "metadata": {},
            "outputs": [],
            "source": [
                "xyz_tri[\"Incurred\"].__fill_in_code__"
            ]
        },
        {
            "cell_type": "markdown",
            "id": "31b56210-cbcd-4bbb-af9f-063a3788867a",
            "metadata": {},
            "source": [
                "Very often, we want incremental triangles instead. Let's convert the Incurred triangle to the incremental form."
            ]
        },
        {
            "cell_type": "code",
            "execution_count": null,
            "id": "b2766e7b-b1e6-4574-bfa7-fd70ccd556d7",
            "metadata": {},
            "outputs": [],
            "source": [
                "xyz_tri[\"Incurred\"].__fill_in_code__"
            ]
        },
        {
            "cell_type": "markdown",
            "id": "6235668f-9025-4108-b987-f867f93c8ce6",
            "metadata": {},
            "source": [
                "We can also convert the triangle to the valuation format, what we often see on Schedule Ps."
            ]
        },
        {
            "cell_type": "code",
            "execution_count": null,
            "id": "72487c9a-4438-4ab7-8a24-245485d4c637",
            "metadata": {},
            "outputs": [],
            "source": [
                "xyz_tri[\"Incurred\"].__fill_in_code__"
            ]
        },
        {
            "cell_type": "markdown",
            "id": "6e404747-8e22-42c0-a1b5-45c95d702730",
            "metadata": {},
            "source": [
                "Another function that is often useful is the `.heatmap()` method. Let's inspect the incurred amount and see if there are trends."
            ]
        },
        {
            "cell_type": "code",
            "execution_count": null,
            "id": "f20ed887-e5b1-40f7-81b5-14bd840cca23",
            "metadata": {},
            "outputs": [],
            "source": [
                "xyz_tri[\"Incurred\"].__fill_in_code__"
            ]
        },
        {
            "cell_type": "markdown",
            "id": "27d110d2-ee73-4bb5-a411-3d27c0dd7673",
            "metadata": {},
            "source": [
                "# Development"
            ]
        },
        {
            "cell_type": "markdown",
            "id": "a0d0950f-bec7-406d-b253-4cf1bfd925dd",
            "metadata": {},
            "source": [
                "How can we get the incurred link ratios?"
            ]
        },
        {
            "cell_type": "code",
            "execution_count": null,
            "id": "ec16d0fd-ac17-4280-aabf-ad5795114d5f",
            "metadata": {},
            "outputs": [],
            "source": [
                "xyz_tri[\"Incurred\"].__fill_in_code__"
            ]
        },
        {
            "cell_type": "markdown",
            "id": "c74c5352-a95b-4403-8322-962ded312e39",
            "metadata": {},
            "source": [
                "We can also apply a `.heatmap()` to make it too, to help us visulize the highs and lows."
            ]
        },
        {
            "cell_type": "code",
            "execution_count": null,
            "id": "172c70be-2324-472f-b89c-29963695179a",
            "metadata": {},
            "outputs": [],
            "source": [
                "xyz_tri[\"Incurred\"].__fill_in_code__.__fill_in_code__"
            ]
        },
        {
            "cell_type": "markdown",
            "id": "f5f212b0-3769-49cd-b7cc-b484f2877aa2",
            "metadata": {},
            "source": [
                "Let's get a volume-weighted average LDFs for our Incurred triangle."
            ]
        },
        {
            "cell_type": "code",
            "execution_count": null,
            "id": "ba0b96cb-77eb-472c-84fd-c5c8c5c11e10",
            "metadata": {},
            "outputs": [],
            "source": [
                "cl.Development(average=\"volume\").fit(__fill_in_code__).ldf_"
            ]
        },
        {
            "cell_type": "markdown",
            "id": "0c4baafd-e141-4566-a4ae-2f0a44ef828e",
            "metadata": {},
            "source": [
                "How about the CDFs?"
            ]
        },
        {
            "cell_type": "code",
            "execution_count": null,
            "id": "b156f84b-dd0d-49d6-8eec-070d0143f40c",
            "metadata": {},
            "outputs": [],
            "source": [
                "cl.Development(average=\"volume\").fit(__fill_in_code__).__fill_in_code__"
            ]
        },
        {
            "cell_type": "markdown",
            "id": "d51e5664-3106-41d1-b77f-8afa9ee94ff7",
            "metadata": {},
            "source": [
                "We can also use only the latest 3 periods in the calculation of CDFs."
            ]
        },
        {
            "cell_type": "code",
            "execution_count": null,
            "id": "de88fdad-5d89-4cc2-adb0-bbeb7c77bbcb",
            "metadata": {},
            "outputs": [],
            "source": [
                "cl.Development(average=\"volume\", n_periods=__fill_in_code__).fit(xyz_tri[\"Incurred\"]).cdf_"
            ]
        },
        {
            "cell_type": "markdown",
            "id": "b018bae9-6070-4795-8af6-b5e196aa1af1",
            "metadata": {},
            "source": [
                "# Deterministic Models"
            ]
        },
        {
            "cell_type": "markdown",
            "id": "e7c7b88e-205d-45c8-b9e6-4586f29041a4",
            "metadata": {},
            "source": [
                "Before we can build any models, we need to use `fit_transform()`, so that the object is actually modified with our selected development pattern(s).\n",
                "\n",
                "Set the development of the triangle to use only 3 periods."
            ]
        },
        {
            "cell_type": "code",
            "execution_count": null,
            "id": "9e5136d2-0c3c-44da-8440-57ca3cfbbb9d",
            "metadata": {},
            "outputs": [],
            "source": [
                "cl.Development(__fill_in_code__).fit_transform(__fill_in_code__)"
            ]
        },
        {
            "cell_type": "markdown",
            "id": "1bd89481-e5c7-4a84-b2cc-a2e386ccdb15",
            "metadata": {},
            "source": [
                "Let's fit a chainladder model to our Incurred triangle."
            ]
        },
        {
            "cell_type": "code",
            "execution_count": null,
            "id": "022e22e9-92a8-427c-bf5c-cf352df1437c",
            "metadata": {},
            "outputs": [],
            "source": [
                "cl_mod = cl.Chainladder().fit(__fill_in_code__)\n",
                "cl_mod"
            ]
        },
        {
            "cell_type": "markdown",
            "id": "7b710342-5f86-408e-bf7e-76382b37f2d1",
            "metadata": {},
            "source": [
                "How can we get the model's ultimate estimate?"
            ]
        },
        {
            "cell_type": "code",
            "execution_count": null,
            "id": "69f18923-73b1-4b80-9148-60a7bab5b118",
            "metadata": {},
            "outputs": [],
            "source": [
                "cl_mod.__fill_in_code__"
            ]
        },
        {
            "cell_type": "markdown",
            "id": "b416a404-8d0f-46fc-a3e7-f5b5b884b4b4",
            "metadata": {},
            "source": [
                "How about just the IBNR?"
            ]
        },
        {
            "cell_type": "code",
            "execution_count": null,
            "id": "5fad3aa0-03bc-4f84-a8b7-1a00dbdebe8d",
            "metadata": {},
            "outputs": [],
            "source": [
                "cl_mod.__fill_in_code__"
            ]
        },
        {
            "cell_type": "markdown",
            "id": "70d8c018-21ca-4f2c-a764-433e310bb44a",
            "metadata": {},
            "source": [
                "Let's fit an Expected Loss model, with an aprior of 90% on Premium, and get its ultimates."
            ]
        },
        {
            "cell_type": "code",
            "execution_count": null,
            "id": "22eba9fa-1890-4f6f-8a10-281142d2d58d",
            "metadata": {},
            "outputs": [],
            "source": [
                "cl.ExpectedLoss(apriori=0.90).fit(\n",
                "    __fill_in_code__, sample_weight=xyz_tri[\"Premium\"].latest_diagonal\n",
                ").ultimate_"
            ]
        },
        {
            "cell_type": "markdown",
            "id": "eb20b72a-4e49-4eaa-b8e8-d3801833e2d3",
            "metadata": {},
            "source": [
                "Try it on the Paid triangle, do you get the same ultimate?"
            ]
        },
        {
            "cell_type": "code",
            "execution_count": null,
            "id": "411f48b0-8b86-4175-80f2-f5f4a19e6c46",
            "metadata": {},
            "outputs": [],
            "source": [
                "cl.ExpectedLoss(apriori=0.90).fit(\n",
                "    __fill_in_code__, sample_weight=__fill_in_code__\n",
                ").ultimate_"
            ]
        },
        {
            "cell_type": "markdown",
            "id": "fb1d7eda-f4c6-4990-9488-47235492001a",
            "metadata": {},
            "source": [
                "How about a Bornhuetter-Ferguson model?"
            ]
        },
        {
            "cell_type": "code",
            "execution_count": null,
            "id": "d66c7c9a-71eb-4d56-beea-f275da062fc0",
            "metadata": {},
            "outputs": [],
            "source": [
                "cl.BornhuetterFerguson(apriori=0.90).fit(\n",
                "    __fill_in_code__, sample_weight=__fill_in_code__\n",
                ").ultimate_"
            ]
        },
        {
            "cell_type": "markdown",
            "id": "5564ead9-d059-4d2c-839a-f988238e50ee",
            "metadata": {},
            "source": [
                "How about Benktander, with 1 iteration, which is the same as BF?"
            ]
        },
        {
            "cell_type": "code",
            "execution_count": null,
            "id": "d504e48d-1f5d-4fd6-975b-155235ffb577",
            "metadata": {},
            "outputs": [],
            "source": [
                "cl.Benktander(apriori=0.90, n_iters=__fill_in_code__).fit(\n",
                "    __fill_in_code__, sample_weight=__fill_in_code__\n",
                ").ultimate_"
            ]
        },
        {
            "cell_type": "markdown",
            "id": "002a76c2-7989-46ba-954b-d84c09b4675a",
            "metadata": {},
            "source": [
                "How about Cape Cod?"
            ]
        },
        {
            "cell_type": "code",
            "execution_count": null,
            "id": "7089ea42-ad28-4edc-9e83-723a7bc25443",
            "metadata": {},
            "outputs": [],
            "source": [
                "cl.CapeCod().fit(\n",
                "    __fill_in_code__, sample_weight=__fill_in_code__\n",
                ").ultimate_"
            ]
        },
        {
            "cell_type": "markdown",
            "id": "5a0d73a2-0e05-4be2-91f0-9ef1ef56a7be",
            "metadata": {},
            "source": [
                "Let's store the Cape Cod model as `cc_result`. We can also use `.to_frame()` to leave `chainladder` and go to a `DataFrame`. Let's make a bar chart over origin years to see what they look like."
            ]
        },
        {
            "cell_type": "code",
            "execution_count": null,
            "id": "f2cd9f8c-454d-4b9f-b936-a2f39e8fefde",
            "metadata": {},
            "outputs": [],
            "source": [
                "cc_result = (\n",
                "    cl.CapeCod()\n",
                "    .fit(xyz_tri[\"Incurred\"], sample_weight=xyz_tri[\"Premium\"].latest_diagonal)\n",
                "    .ultimate_\n",
                ")\n",
                "plt.plot(\n",
                "    __fill_in_code__, \n",
                "    __fill_in_code__,\n",
                ")"
            ]
        },
        {
            "cell_type": "markdown",
            "id": "3f9e62f8-225b-4046-8847-a6e8d971e14d",
            "metadata": {},
            "source": [
                "# Stochastic Models"
            ]
        },
        {
            "cell_type": "markdown",
            "id": "36105614-e317-4a87-a42d-282f59b1d339",
            "metadata": {},
            "source": [
                "The Mack's Chainladder model is available. Let's use it on the Incurred triangle."
            ]
        },
        {
            "cell_type": "code",
            "execution_count": null,
            "id": "e008ebdb-243d-4ed0-9256-86331df1070a",
            "metadata": {},
            "outputs": [],
            "source": [
                "mcl_mod = cl.MackChainladder().fit(__fill_in_code__)\n",
                "mcl_mod"
            ]
        },
        {
            "cell_type": "markdown",
            "id": "3298c63c-5356-4d69-afa3-058b68daf777",
            "metadata": {},
            "source": [
                "There are many attributes that are available, such as `full_std_err_`, `total_process_risk_`, `total_parameter_risk_`, `mack_std_err_` and `total_mack_std_err_`."
            ]
        },
        {
            "cell_type": "code",
            "execution_count": null,
            "id": "67f5d99b-7a5e-4640-a6e0-f8b654e6ce27",
            "metadata": {},
            "outputs": [],
            "source": [
                "__fill_in_code__.full_std_err_"
            ]
        },
        {
            "cell_type": "markdown",
            "id": "bdb08c81-5921-4c41-ad63-96168ffd48b7",
            "metadata": {},
            "source": [
                "MackChainladder also has a `summary_` attribute."
            ]
        },
        {
            "cell_type": "code",
            "execution_count": null,
            "id": "81fc38c1-d5b7-4262-94ae-bce5c7ac17e1",
            "metadata": {},
            "outputs": [],
            "source": [
                "__fill_in_code__.summary_"
            ]
        },
        {
            "cell_type": "markdown",
            "id": "0e285585-62b6-48e4-8b1d-c5824ae5df46",
            "metadata": {},
            "source": [
                "Let's make a graph, that shows the Reported and IBNR as stacked bars, and error bars showing Mack Standard Errors."
            ]
        },
        {
            "cell_type": "code",
            "execution_count": null,
            "id": "e615b86e-a907-4445-9e95-645090719f76",
            "metadata": {},
            "outputs": [],
            "source": [
                "plt.bar(\n",
                "    mcl_mod.summary_.to_frame(origin_as_datetime=True).index.year,\n",
                "    mcl_mod.summary_.to_frame(origin_as_datetime=True)[__fill_in_code__],\n",
                "    label=\"Paid\",\n",
                ")\n",
                "plt.bar(\n",
                "    mcl_mod.summary_.to_frame(origin_as_datetime=True).index.year,\n",
                "    mcl_mod.summary_.to_frame(origin_as_datetime=True)[__fill_in_code__],\n",
                "    bottom=mcl_mod.summary_.to_frame(origin_as_datetime=True)[__fill_in_code__],\n",
                "    yerr=mcl_mod.summary_.to_frame(origin_as_datetime=True)[__fill_in_code__],\n",
                "    label=\"Reserves\",\n",
                ")\n",
                "plt.legend(loc=\"upper left\")"
            ]
        },
        {
            "cell_type": "markdown",
            "id": "785120ad-03cf-48a7-90d8-d1d56a75ef88",
            "metadata": {},
            "source": [
                "ODP Bootstrap is also available. Let's build sample 10,000 Incurred triangles."
            ]
        },
        {
            "cell_type": "code",
            "execution_count": null,
            "id": "859e19f3-d526-435c-a845-4845a7a3956d",
            "metadata": {},
            "outputs": [],
            "source": [
                "xyz_tri_sampled = (\n",
                "    cl.BootstrapODPSample(n_sims=__fill_in_code__).fit(__fill_in_code__).resampled_triangles_\n",
                ")\n",
                "xyz_tri_sampled"
            ]
        },
        {
            "cell_type": "markdown",
            "id": "4391f730-5309-49b2-9c19-0801e3e66c7c",
            "metadata": {},
            "source": [
                "We can fit a basic chainladder to all sampled triangles. We now have 10,000 simulated chainladder models, all (most) with unique LDFs."
            ]
        },
        {
            "cell_type": "code",
            "execution_count": null,
            "id": "fe6dbe70-1b2a-4fb0-aa6b-56380534704f",
            "metadata": {},
            "outputs": [],
            "source": [
                "cl_mod_bootstrapped = cl.Chainladder().fit(xyz_tri_sampled)\n",
                "cl_mod_bootstrapped"
            ]
        },
        {
            "cell_type": "markdown",
            "id": "bb3d7c32-9e75-4ae4-ab23-0ca3f2a436b5",
            "metadata": {},
            "source": [
                "Let's make another graph."
            ]
        },
        {
            "cell_type": "code",
            "execution_count": null,
            "id": "edeba1db-97e6-43df-b1c0-590c2d7cd098",
            "metadata": {},
            "outputs": [],
            "source": [
                "plt.bar(\n",
                "    cl_mod_bootstrapped.ultimate_.mean().to_frame(origin_as_datetime=True).index.year,\n",
                "    cl_mod_bootstrapped.ultimate_.mean().to_frame(origin_as_datetime=True)[\"2261\"],\n",
                "    yerr=cl_mod_bootstrapped.ultimate_.std().to_frame(origin_as_datetime=True)[\"2261\"],\n",
                ")"
            ]
        }
    ],
    "metadata": {
        "kernelspec": {
            "display_name": "Python 3 (ipykernel)",
            "language": "python",
            "name": "python3"
        },
        "language_info": {
            "codemirror_mode": {
                "name": "ipython",
                "version": 3
            },
            "file_extension": ".py",
            "mimetype": "text/x-python",
            "name": "python",
            "nbconvert_exporter": "python",
            "pygments_lexer": "ipython3",
            "version": "3.9.17"
        }
    },
    "nbformat": 4,
    "nbformat_minor": 5
>>>>>>> c2348147
}<|MERGE_RESOLUTION|>--- conflicted
+++ resolved
@@ -1,849 +1,4 @@
 {
-<<<<<<< HEAD
- "cells": [
-  {
-   "cell_type": "markdown",
-   "id": "0f0e5e3b-ac37-4865-8c51-ded927ea9b46",
-   "metadata": {},
-   "source": [
-    "# Online Sandbox Tutorial\n",
-    "\n",
-    "Welcome! If you've come here to explore the capabilities of the `chainladder-python` package, you've landed in the perfect spot. This online sandbox tutorial is designed to provide you with a glimpse of the package's functionalities. \n",
-    "\n",
-    "We recommend setting aside about **one hour** to complete it.\n",
-    "\n",
-    "Got Stuck? Click [here](https://nbviewer.org/github/casact/chainladder-python/blob/master/docs/getting_started/online_sandbox/sandbox_workbook_filled.ipynb) for the filled in workbook. Have questions? Join the [discussion](https://github.com/casact/chainladder-python/discussions) on GitHub."
-   ]
-  },
-  {
-   "cell_type": "markdown",
-   "id": "d8f38e79-5010-4190-b38c-cbc1d85bde47",
-   "metadata": {
-    "tags": []
-   },
-   "source": [
-    "# Setting Up\n",
-    "We will first need to install the package, as Google Colab's default environment doesn't have the chainladder package pre-installed. \n",
-    "\n",
-    "Simply execute `pip install chainladder`, Colab is smart enough to know that this is not a piece of python code, but to execute it in shell. FYI, `pip` stands for \"Package Installer for Python\". You will need to run this step using your terminal instead of using a python notebook when you are ready to install the package on your machine."
-   ]
-  },
-  {
-   "cell_type": "code",
-   "execution_count": null,
-   "id": "be51a379-5efe-420e-b689-3bf93b96ebc8",
-   "metadata": {},
-   "outputs": [],
-   "source": [
-    "pip install __fill_in_code__"
-   ]
-  },
-  {
-   "cell_type": "markdown",
-   "id": "3d2bde34-d9e8-436d-8819-675e2ece7bc9",
-   "metadata": {},
-   "source": [
-    "`%load_ext lab_black` is a linter, it makes code prettier, you may ignore this line."
-   ]
-  },
-  {
-   "cell_type": "code",
-   "execution_count": null,
-   "id": "882cc191-5849-471e-8e13-65fdf3e01419",
-   "metadata": {},
-   "outputs": [],
-   "source": [
-    "%load_ext lab_black"
-   ]
-  },
-  {
-   "cell_type": "markdown",
-   "id": "011ee825-ca6d-4efc-b782-5e6f2a14bead",
-   "metadata": {},
-   "source": [
-    "Other commonly used packages, such as `numpy`, `pandas`, and `matplotlib` are already pre-installed, we just need to load them into our environment."
-   ]
-  },
-  {
-   "cell_type": "code",
-   "execution_count": null,
-   "id": "03fdf8fd-ecd1-4df4-b9cf-a4bf01d978f0",
-   "metadata": {},
-   "outputs": [],
-   "source": [
-    "import numpy as np\n",
-    "import pandas as pd\n",
-    "import matplotlib.pyplot as plt\n",
-    "import chainladder as cl\n",
-    "\n",
-    "print(\"chainladder\", cl.__version__)"
-   ]
-  },
-  {
-   "cell_type": "markdown",
-   "id": "42e0f37f-6d82-46ed-9f80-647cc7233046",
-   "metadata": {},
-   "source": [
-    "# Your Journey Begins"
-   ]
-  },
-  {
-   "cell_type": "markdown",
-   "id": "c9a3a636-979a-4205-9762-469e8afb7e46",
-   "metadata": {},
-   "source": [
-    "Let's begin by looking at a sample dataset, called `xyz`, which is hosted on https://raw.githubusercontent.com/casact/chainladder-python/master/chainladder/utils/data/xyz.csv.\n",
-    "\n",
-    "Let's load the dataset into the memory with `pandas`, then inspect its \"`head`\"."
-   ]
-  },
-  {
-   "cell_type": "code",
-   "execution_count": null,
-   "id": "aa2c95b8-86b4-4846-b950-12c402477ec1",
-   "metadata": {
-    "tags": []
-   },
-   "outputs": [],
-   "source": [
-    "xyz_df = pd.read_csv(\n",
-    "    __fill_in_code__\n",
-    ")\n",
-    "xyz_df.head()"
-   ]
-  },
-  {
-   "cell_type": "markdown",
-   "id": "996795b6-9361-4b5c-a00d-d9b6391b115f",
-   "metadata": {},
-   "source": [
-    "Can you list all of the unique accident years?"
-   ]
-  },
-  {
-   "cell_type": "code",
-   "execution_count": null,
-   "id": "4c11052c-291e-439f-ac0f-6736bb2b0b68",
-   "metadata": {},
-   "outputs": [],
-   "source": [
-    "xyz_df[__fill_in_code__].unique()"
-   ]
-  },
-  {
-   "cell_type": "markdown",
-   "id": "3d5be56c-1432-4ba2-85bc-16412fee1d66",
-   "metadata": {},
-   "source": [
-    "How many are there?"
-   ]
-  },
-  {
-   "cell_type": "code",
-   "execution_count": null,
-   "id": "cfeca5a6-366f-4abb-b3e9-51c91e7b9336",
-   "metadata": {},
-   "outputs": [],
-   "source": [
-    "xyz_df[__fill_in_code__].nunique()"
-   ]
-  },
-  {
-   "cell_type": "markdown",
-   "id": "8f870f4f-117c-467d-b3d7-d2941f964f23",
-   "metadata": {},
-   "source": [
-    "# Triangle Basics"
-   ]
-  },
-  {
-   "cell_type": "markdown",
-   "id": "4d4ebbf6-bcdc-4c4f-be8c-168c4e7883ea",
-   "metadata": {},
-   "source": [
-    "Let's load the data into the chainladder triangle format. And let's call it `xyz_tri`."
-   ]
-  },
-  {
-   "cell_type": "code",
-   "execution_count": null,
-   "id": "2b51e0b6-c1d3-4976-8866-4800b15d27ec",
-   "metadata": {},
-   "outputs": [],
-   "source": [
-    "xyz_tri = cl.Triangle(\n",
-    "    data=__fill_in_code__,\n",
-    "    origin=\"AccidentYear\",\n",
-    "    development=\"DevelopmentYear\",\n",
-    "    columns=[\"Incurred\", \"Paid\", \"Reported\", \"Closed\", \"Premium\"],\n",
-    "    cumulative=True,\n",
-    ")\n",
-    "xyz_tri"
-   ]
-  },
-  {
-   "cell_type": "markdown",
-   "id": "2c404d26-4418-43b8-8687-58be1b6423f1",
-   "metadata": {},
-   "source": [
-    "What does the incurred triangle look like?"
-   ]
-  },
-  {
-   "cell_type": "code",
-   "execution_count": null,
-   "id": "fe9309fe-2744-4e4d-beff-0a36c1182386",
-   "metadata": {},
-   "outputs": [],
-   "source": [
-    "xyz_tri[__fill_in_code__]"
-   ]
-  },
-  {
-   "cell_type": "markdown",
-   "id": "ed9811e6-5761-4258-9942-19a620540361",
-   "metadata": {},
-   "source": [
-    "How about paid?"
-   ]
-  },
-  {
-   "cell_type": "code",
-   "execution_count": null,
-   "id": "278856cf-6d84-4fa6-ac57-4f57755580b8",
-   "metadata": {},
-   "outputs": [],
-   "source": [
-    "xyz_tri[__fill_in_code__]"
-   ]
-  },
-  {
-   "cell_type": "markdown",
-   "id": "04114ff8-107a-4c56-ab9a-8c36f53553df",
-   "metadata": {},
-   "source": [
-    "# Pandas-like Operations"
-   ]
-  },
-  {
-   "cell_type": "markdown",
-   "id": "433b8ae8-1968-4dfc-a176-c8a8c93c5f97",
-   "metadata": {},
-   "source": [
-    "Let's see how `.iloc[...]` and `.loc[...]` similarly to pandas. They take 4 parameters: [index, column, origin, valuation]."
-   ]
-  },
-  {
-   "cell_type": "markdown",
-   "id": "f0452527-796d-4185-929a-97241329b377",
-   "metadata": {},
-   "source": [
-    "What if we want the row from AY 1998 Incurred data?"
-   ]
-  },
-  {
-   "cell_type": "code",
-   "execution_count": null,
-   "id": "a13a157b-3fe9-4254-bc72-11d4e1705f29",
-   "metadata": {},
-   "outputs": [],
-   "source": [
-    "xyz_tri.iloc[__fill_in_code__, __fill_in_code__, __fill_in_code__, __fill_in_code__]"
-   ]
-  },
-  {
-   "cell_type": "markdown",
-   "id": "08b8557c-66fe-4a25-a8bf-5413ca1c1fbb",
-   "metadata": {},
-   "source": [
-    "What if you only want the valuation at age 60 of AY 1998?"
-   ]
-  },
-  {
-   "cell_type": "code",
-   "execution_count": null,
-   "id": "fb20eda1-4e4a-431d-8c8a-21cc87b8c472",
-   "metadata": {},
-   "outputs": [],
-   "source": [
-    "xyz_tri.iloc[__fill_in_code__, __fill_in_code__, __fill_in_code__, __fill_in_code__]"
-   ]
-  },
-  {
-   "cell_type": "markdown",
-   "id": "56683ffb-01ef-4e18-ba27-1b8ab31b9ae7",
-   "metadata": {},
-   "source": [
-    "Let's use `.loc[...]` to get the incurred triangle."
-   ]
-  },
-  {
-   "cell_type": "code",
-   "execution_count": null,
-   "id": "b8116ded-c788-483c-b2af-fde45b72ee4a",
-   "metadata": {},
-   "outputs": [],
-   "source": [
-    "xyz_tri.loc[__fill_in_code__, __fill_in_code__, __fill_in_code__, __fill_in_code__]"
-   ]
-  },
-  {
-   "cell_type": "markdown",
-   "id": "c9d515b7-c9a3-4045-ad79-78af1574be8a",
-   "metadata": {},
-   "source": [
-    "How do we get the latest Incurred diagonal only?"
-   ]
-  },
-  {
-   "cell_type": "code",
-   "execution_count": null,
-   "id": "5bce08b8-bf34-418e-ac3b-db253db44898",
-   "metadata": {},
-   "outputs": [],
-   "source": [
-    "xyz_tri[\"Incurred\"].__fill_in_code__"
-   ]
-  },
-  {
-   "cell_type": "markdown",
-   "id": "31b56210-cbcd-4bbb-af9f-063a3788867a",
-   "metadata": {},
-   "source": [
-    "Very often, we want incremental triangles instead. Let's convert the Incurred triangle to the incremental form."
-   ]
-  },
-  {
-   "cell_type": "code",
-   "execution_count": null,
-   "id": "b2766e7b-b1e6-4574-bfa7-fd70ccd556d7",
-   "metadata": {},
-   "outputs": [],
-   "source": [
-    "xyz_tri[\"Incurred\"].__fill_in_code__"
-   ]
-  },
-  {
-   "cell_type": "markdown",
-   "id": "6235668f-9025-4108-b987-f867f93c8ce6",
-   "metadata": {},
-   "source": [
-    "We can also convert the triangle to the valuation format, what we often see on Schedule Ps."
-   ]
-  },
-  {
-   "cell_type": "code",
-   "execution_count": null,
-   "id": "72487c9a-4438-4ab7-8a24-245485d4c637",
-   "metadata": {},
-   "outputs": [],
-   "source": [
-    "xyz_tri[\"Incurred\"].__fill_in_code__"
-   ]
-  },
-  {
-   "cell_type": "markdown",
-   "id": "6e404747-8e22-42c0-a1b5-45c95d702730",
-   "metadata": {},
-   "source": [
-    "Another function that is often useful is the `.heatmap()` method. Let's inspect the incurred amount and see if there are trends."
-   ]
-  },
-  {
-   "cell_type": "code",
-   "execution_count": null,
-   "id": "f20ed887-e5b1-40f7-81b5-14bd840cca23",
-   "metadata": {},
-   "outputs": [],
-   "source": [
-    "xyz_tri[\"Incurred\"].__fill_in_code__"
-   ]
-  },
-  {
-   "cell_type": "markdown",
-   "id": "27d110d2-ee73-4bb5-a411-3d27c0dd7673",
-   "metadata": {},
-   "source": [
-    "# Development"
-   ]
-  },
-  {
-   "cell_type": "markdown",
-   "id": "a0d0950f-bec7-406d-b253-4cf1bfd925dd",
-   "metadata": {},
-   "source": [
-    "How can we get the incurred link ratios?"
-   ]
-  },
-  {
-   "cell_type": "code",
-   "execution_count": null,
-   "id": "ec16d0fd-ac17-4280-aabf-ad5795114d5f",
-   "metadata": {},
-   "outputs": [],
-   "source": [
-    "xyz_tri[\"Incurred\"].__fill_in_code__"
-   ]
-  },
-  {
-   "cell_type": "markdown",
-   "id": "c74c5352-a95b-4403-8322-962ded312e39",
-   "metadata": {},
-   "source": [
-    "We can also apply a `.heatmap()` to make it too, to help us visulize the highs and lows."
-   ]
-  },
-  {
-   "cell_type": "code",
-   "execution_count": null,
-   "id": "172c70be-2324-472f-b89c-29963695179a",
-   "metadata": {},
-   "outputs": [],
-   "source": [
-    "xyz_tri[\"Incurred\"].__fill_in_code__.__fill_in_code__"
-   ]
-  },
-  {
-   "cell_type": "markdown",
-   "id": "f5f212b0-3769-49cd-b7cc-b484f2877aa2",
-   "metadata": {},
-   "source": [
-    "Let's get a volume-weighted average LDFs for our Incurred triangle."
-   ]
-  },
-  {
-   "cell_type": "code",
-   "execution_count": null,
-   "id": "ba0b96cb-77eb-472c-84fd-c5c8c5c11e10",
-   "metadata": {},
-   "outputs": [],
-   "source": [
-    "cl.Development(average=\"volume\").fit(__fill_in_code__).ldf_"
-   ]
-  },
-  {
-   "cell_type": "markdown",
-   "id": "0c4baafd-e141-4566-a4ae-2f0a44ef828e",
-   "metadata": {},
-   "source": [
-    "How about the CDFs?"
-   ]
-  },
-  {
-   "cell_type": "code",
-   "execution_count": null,
-   "id": "b156f84b-dd0d-49d6-8eec-070d0143f40c",
-   "metadata": {},
-   "outputs": [],
-   "source": [
-    "cl.Development(average=\"volume\").fit(__fill_in_code__).__fill_in_code__"
-   ]
-  },
-  {
-   "cell_type": "markdown",
-   "id": "d51e5664-3106-41d1-b77f-8afa9ee94ff7",
-   "metadata": {},
-   "source": [
-    "We can also use only the latest 3 periods in the calculation of CDFs."
-   ]
-  },
-  {
-   "cell_type": "code",
-   "execution_count": null,
-   "id": "de88fdad-5d89-4cc2-adb0-bbeb7c77bbcb",
-   "metadata": {},
-   "outputs": [],
-   "source": [
-    "cl.Development(average=\"volume\", n_periods=__fill_in_code__).fit(xyz_tri[\"Incurred\"]).cdf_"
-   ]
-  },
-  {
-   "cell_type": "markdown",
-   "id": "b018bae9-6070-4795-8af6-b5e196aa1af1",
-   "metadata": {},
-   "source": [
-    "# Deterministic Models"
-   ]
-  },
-  {
-   "cell_type": "markdown",
-   "id": "e7c7b88e-205d-45c8-b9e6-4586f29041a4",
-   "metadata": {},
-   "source": [
-    "Before we can build any models, we need to use `fit_transform()`, so that the object is actually modified with our selected development pattern(s).\n",
-    "\n",
-    "Set the development of the triangle to use only 3 periods."
-   ]
-  },
-  {
-   "cell_type": "code",
-   "execution_count": null,
-   "id": "9e5136d2-0c3c-44da-8440-57ca3cfbbb9d",
-   "metadata": {},
-   "outputs": [],
-   "source": [
-    "cl.Development(__fill_in_code__).fit_transform(__fill_in_code__)"
-   ]
-  },
-  {
-   "cell_type": "markdown",
-   "id": "1bd89481-e5c7-4a84-b2cc-a2e386ccdb15",
-   "metadata": {},
-   "source": [
-    "Let's fit a chainladder model to our Incurred triangle."
-   ]
-  },
-  {
-   "cell_type": "code",
-   "execution_count": null,
-   "id": "022e22e9-92a8-427c-bf5c-cf352df1437c",
-   "metadata": {},
-   "outputs": [],
-   "source": [
-    "cl_mod = cl.Chainladder().fit(__fill_in_code__)\n",
-    "cl_mod"
-   ]
-  },
-  {
-   "cell_type": "markdown",
-   "id": "7b710342-5f86-408e-bf7e-76382b37f2d1",
-   "metadata": {},
-   "source": [
-    "How can we get the model's ultimate estimate?"
-   ]
-  },
-  {
-   "cell_type": "code",
-   "execution_count": null,
-   "id": "69f18923-73b1-4b80-9148-60a7bab5b118",
-   "metadata": {},
-   "outputs": [],
-   "source": [
-    "cl_mod.__fill_in_code__"
-   ]
-  },
-  {
-   "cell_type": "markdown",
-   "id": "b416a404-8d0f-46fc-a3e7-f5b5b884b4b4",
-   "metadata": {},
-   "source": [
-    "How about just the IBNR?"
-   ]
-  },
-  {
-   "cell_type": "code",
-   "execution_count": null,
-   "id": "5fad3aa0-03bc-4f84-a8b7-1a00dbdebe8d",
-   "metadata": {},
-   "outputs": [],
-   "source": [
-    "cl_mod.__fill_in_code__"
-   ]
-  },
-  {
-   "cell_type": "markdown",
-   "id": "70d8c018-21ca-4f2c-a764-433e310bb44a",
-   "metadata": {},
-   "source": [
-    "Let's fit an Expected Loss model, with an aprior of 90% on Premium, and get its ultimates."
-   ]
-  },
-  {
-   "cell_type": "code",
-   "execution_count": null,
-   "id": "22eba9fa-1890-4f6f-8a10-281142d2d58d",
-   "metadata": {},
-   "outputs": [],
-   "source": [
-    "cl.ExpectedLoss(apriori=0.90).fit(\n",
-    "    __fill_in_code__, sample_weight=xyz_tri[\"Premium\"].latest_diagonal\n",
-    ").ultimate_"
-   ]
-  },
-  {
-   "cell_type": "markdown",
-   "id": "eb20b72a-4e49-4eaa-b8e8-d3801833e2d3",
-   "metadata": {},
-   "source": [
-    "Try it on the Paid triangle, do you get the same ultimate?"
-   ]
-  },
-  {
-   "cell_type": "code",
-   "execution_count": null,
-   "id": "411f48b0-8b86-4175-80f2-f5f4a19e6c46",
-   "metadata": {},
-   "outputs": [],
-   "source": [
-    "cl.ExpectedLoss(apriori=0.90).fit(\n",
-    "    __fill_in_code__, sample_weight=__fill_in_code__\n",
-    ").ultimate_"
-   ]
-  },
-  {
-   "cell_type": "markdown",
-   "id": "fb1d7eda-f4c6-4990-9488-47235492001a",
-   "metadata": {},
-   "source": [
-    "How about a Bornhuetter-Ferguson model?"
-   ]
-  },
-  {
-   "cell_type": "code",
-   "execution_count": null,
-   "id": "d66c7c9a-71eb-4d56-beea-f275da062fc0",
-   "metadata": {},
-   "outputs": [],
-   "source": [
-    "cl.BornhuetterFerguson(apriori=0.90).fit(\n",
-    "    __fill_in_code__, sample_weight=__fill_in_code__\n",
-    ").ultimate_"
-   ]
-  },
-  {
-   "cell_type": "markdown",
-   "id": "5564ead9-d059-4d2c-839a-f988238e50ee",
-   "metadata": {},
-   "source": [
-    "How about Benktander, with 1 iteration, which is the same as BF?"
-   ]
-  },
-  {
-   "cell_type": "code",
-   "execution_count": null,
-   "id": "d504e48d-1f5d-4fd6-975b-155235ffb577",
-   "metadata": {},
-   "outputs": [],
-   "source": [
-    "cl.Benktander(apriori=0.90, n_iters=__fill_in_code__).fit(\n",
-    "    __fill_in_code__, sample_weight=__fill_in_code__\n",
-    ").ultimate_"
-   ]
-  },
-  {
-   "cell_type": "markdown",
-   "id": "002a76c2-7989-46ba-954b-d84c09b4675a",
-   "metadata": {},
-   "source": [
-    "How about Cape Cod?"
-   ]
-  },
-  {
-   "cell_type": "code",
-   "execution_count": null,
-   "id": "7089ea42-ad28-4edc-9e83-723a7bc25443",
-   "metadata": {},
-   "outputs": [],
-   "source": [
-    "cl.CapeCod().fit(\n",
-    "    __fill_in_code__, sample_weight=__fill_in_code__\n",
-    ").ultimate_"
-   ]
-  },
-  {
-   "cell_type": "markdown",
-   "id": "5a0d73a2-0e05-4be2-91f0-9ef1ef56a7be",
-   "metadata": {},
-   "source": [
-    "Let's store the Cape Cod model as `cc_result`. We can also use `.to_frame()` to leave `chainladder` and go to a `DataFrame`. Let's make a bar chart over origin years to see what they look like."
-   ]
-  },
-  {
-   "cell_type": "code",
-   "execution_count": null,
-   "id": "f2cd9f8c-454d-4b9f-b936-a2f39e8fefde",
-   "metadata": {},
-   "outputs": [],
-   "source": [
-    "cc_result = (\n",
-    "    cl.CapeCod()\n",
-    "    .fit(xyz_tri[\"Incurred\"], sample_weight=xyz_tri[\"Premium\"].latest_diagonal)\n",
-    "    .ultimate_\n",
-    ")\n",
-    "plt.plot(\n",
-    "    __fill_in_code__, \n",
-    "    __fill_in_code__,\n",
-    ")"
-   ]
-  },
-  {
-   "cell_type": "markdown",
-   "id": "3f9e62f8-225b-4046-8847-a6e8d971e14d",
-   "metadata": {},
-   "source": [
-    "# Stochastic Models"
-   ]
-  },
-  {
-   "cell_type": "markdown",
-   "id": "36105614-e317-4a87-a42d-282f59b1d339",
-   "metadata": {},
-   "source": [
-    "The Mack's Chainladder model is available. Let's use it on the Incurred triangle."
-   ]
-  },
-  {
-   "cell_type": "code",
-   "execution_count": null,
-   "id": "e008ebdb-243d-4ed0-9256-86331df1070a",
-   "metadata": {},
-   "outputs": [],
-   "source": [
-    "mcl_mod = cl.MackChainladder().fit(__fill_in_code__)\n",
-    "mcl_mod"
-   ]
-  },
-  {
-   "cell_type": "markdown",
-   "id": "3298c63c-5356-4d69-afa3-058b68daf777",
-   "metadata": {},
-   "source": [
-    "There are many attributes that are available, such as `full_std_err_`, `total_process_risk_`, `total_parameter_risk_`, `mack_std_err_` and `total_mack_std_err_`."
-   ]
-  },
-  {
-   "cell_type": "code",
-   "execution_count": null,
-   "id": "67f5d99b-7a5e-4640-a6e0-f8b654e6ce27",
-   "metadata": {},
-   "outputs": [],
-   "source": [
-    "__fill_in_code__.full_std_err_"
-   ]
-  },
-  {
-   "cell_type": "markdown",
-   "id": "bdb08c81-5921-4c41-ad63-96168ffd48b7",
-   "metadata": {},
-   "source": [
-    "MackChainladder also has a `summary_` attribute."
-   ]
-  },
-  {
-   "cell_type": "code",
-   "execution_count": null,
-   "id": "81fc38c1-d5b7-4262-94ae-bce5c7ac17e1",
-   "metadata": {},
-   "outputs": [],
-   "source": [
-    "__fill_in_code__.summary_"
-   ]
-  },
-  {
-   "cell_type": "markdown",
-   "id": "0e285585-62b6-48e4-8b1d-c5824ae5df46",
-   "metadata": {},
-   "source": [
-    "Let's make a graph, that shows the Reported and IBNR as stacked bars, and error bars showing Mack Standard Errors."
-   ]
-  },
-  {
-   "cell_type": "code",
-   "execution_count": null,
-   "id": "e615b86e-a907-4445-9e95-645090719f76",
-   "metadata": {},
-   "outputs": [],
-   "source": [
-    "plt.bar(\n",
-    "    mcl_mod.summary_.to_frame(origin_as_datetime=True).index.year,\n",
-    "    mcl_mod.summary_.to_frame(origin_as_datetime=True)[__fill_in_code__],\n",
-    "    label=\"Reported\",\n",
-    ")\n",
-    "plt.bar(\n",
-    "    mcl_mod.summary_.to_frame(origin_as_datetime=True).index.year,\n",
-    "    mcl_mod.summary_.to_frame(origin_as_datetime=True)[__fill_in_code__],\n",
-    "    bottom=mcl_mod.summary_.to_frame(origin_as_datetime=True)[__fill_in_code__],\n",
-    "    yerr=mcl_mod.summary_.to_frame(origin_as_datetime=True)[__fill_in_code__],\n",
-    "    label=\"IBNR\",\n",
-    ")\n",
-    "plt.legend(loc=\"upper left\")"
-   ]
-  },
-  {
-   "cell_type": "markdown",
-   "id": "785120ad-03cf-48a7-90d8-d1d56a75ef88",
-   "metadata": {},
-   "source": [
-    "ODP Bootstrap is also available. Let's build sample 10,000 Incurred triangles."
-   ]
-  },
-  {
-   "cell_type": "code",
-   "execution_count": null,
-   "id": "859e19f3-d526-435c-a845-4845a7a3956d",
-   "metadata": {},
-   "outputs": [],
-   "source": [
-    "xyz_tri_sampled = (\n",
-    "    cl.BootstrapODPSample(n_sims=__fill_in_code__).fit(__fill_in_code__).resampled_triangles_\n",
-    ")\n",
-    "xyz_tri_sampled"
-   ]
-  },
-  {
-   "cell_type": "markdown",
-   "id": "4391f730-5309-49b2-9c19-0801e3e66c7c",
-   "metadata": {},
-   "source": [
-    "We can fit a basic chainladder to all sampled triangles. We now have 10,000 simulated chainladder models, all (most) with unique LDFs."
-   ]
-  },
-  {
-   "cell_type": "code",
-   "execution_count": null,
-   "id": "fe6dbe70-1b2a-4fb0-aa6b-56380534704f",
-   "metadata": {},
-   "outputs": [],
-   "source": [
-    "cl_mod_bootstrapped = cl.Chainladder().fit(xyz_tri_sampled)\n",
-    "cl_mod_bootstrapped"
-   ]
-  },
-  {
-   "cell_type": "markdown",
-   "id": "bb3d7c32-9e75-4ae4-ab23-0ca3f2a436b5",
-   "metadata": {},
-   "source": [
-    "Let's make another graph."
-   ]
-  },
-  {
-   "cell_type": "code",
-   "execution_count": null,
-   "id": "edeba1db-97e6-43df-b1c0-590c2d7cd098",
-   "metadata": {},
-   "outputs": [],
-   "source": [
-    "plt.bar(\n",
-    "    cl_mod_bootstrapped.ultimate_.mean().to_frame(origin_as_datetime=True).index.year,\n",
-    "    cl_mod_bootstrapped.ultimate_.mean().to_frame(origin_as_datetime=True)[\"2261\"],\n",
-    "    yerr=cl_mod_bootstrapped.ultimate_.std().to_frame(origin_as_datetime=True)[\"2261\"],\n",
-    ")"
-   ]
-  }
- ],
- "metadata": {
-  "kernelspec": {
-   "display_name": "Python 3 (ipykernel)",
-   "language": "python",
-   "name": "python3"
-  },
-  "language_info": {
-   "codemirror_mode": {
-    "name": "ipython",
-    "version": 3
-   },
-   "file_extension": ".py",
-   "mimetype": "text/x-python",
-   "name": "python",
-   "nbconvert_exporter": "python",
-   "pygments_lexer": "ipython3",
-   "version": "3.9.17"
-  }
- },
- "nbformat": 4,
- "nbformat_minor": 5
-=======
     "cells": [
         {
             "cell_type": "markdown",
@@ -1591,14 +746,14 @@
                 "plt.bar(\n",
                 "    mcl_mod.summary_.to_frame(origin_as_datetime=True).index.year,\n",
                 "    mcl_mod.summary_.to_frame(origin_as_datetime=True)[__fill_in_code__],\n",
-                "    label=\"Paid\",\n",
+                "    label=\"Reported\",\n",
                 ")\n",
                 "plt.bar(\n",
                 "    mcl_mod.summary_.to_frame(origin_as_datetime=True).index.year,\n",
                 "    mcl_mod.summary_.to_frame(origin_as_datetime=True)[__fill_in_code__],\n",
                 "    bottom=mcl_mod.summary_.to_frame(origin_as_datetime=True)[__fill_in_code__],\n",
                 "    yerr=mcl_mod.summary_.to_frame(origin_as_datetime=True)[__fill_in_code__],\n",
-                "    label=\"Reserves\",\n",
+                "    label=\"IBNR\",\n",
                 ")\n",
                 "plt.legend(loc=\"upper left\")"
             ]
@@ -1687,5 +842,4 @@
     },
     "nbformat": 4,
     "nbformat_minor": 5
->>>>>>> c2348147
 }