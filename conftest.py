--- conflicted
+++ resolved
@@ -1,100 +1,34 @@
 import pytest
 import chainladder as cl
 
-<<<<<<< HEAD
 @pytest.fixture
 def raa(request):
     return cl.load_sample('raa')
-=======
-
-def pytest_generate_tests(metafunc):
-    if "raa" in metafunc.fixturenames:
-        metafunc.parametrize("raa", ["normal_run", "sparse_only_run"], indirect=True)
-    if "qtr" in metafunc.fixturenames:
-        metafunc.parametrize("qtr", ["normal_run", "sparse_only_run"], indirect=True)
-    if "clrd" in metafunc.fixturenames:
-        metafunc.parametrize("clrd", ["normal_run", "sparse_only_run"], indirect=True)
-    if "genins" in metafunc.fixturenames:
-        metafunc.parametrize("genins", ["normal_run", "sparse_only_run"], indirect=True)
-    if "prism_dense" in metafunc.fixturenames:
-        metafunc.parametrize(
-            "prism_dense", ["normal_run", "sparse_only_run"], indirect=True
-        )
-    if "prism" in metafunc.fixturenames:
-        metafunc.parametrize("prism", ["normal_run"], indirect=True)
-    if "xyz" in metafunc.fixturenames:
-        metafunc.parametrize("xyz", ["normal_run", "sparse_only_run"], indirect=True)
-
-
-@pytest.fixture
-def raa(request):
-    if request.param == "sparse_only_run":
-        cl.options.set_option("ARRAY_BACKEND", "sparse")
-    else:
-        cl.options.set_option("ARRAY_BACKEND", "numpy")
-    return cl.load_sample("raa")
->>>>>>> 85ee3ad5
 
 
 @pytest.fixture
 def qtr(request):
-<<<<<<< HEAD
     return cl.load_sample('quarterly')
-=======
-    if request.param == "sparse_only_run":
-        cl.options.set_option("ARRAY_BACKEND", "sparse")
-    else:
-        cl.options.set_option("ARRAY_BACKEND", "numpy")
-    return cl.load_sample("quarterly")
->>>>>>> 85ee3ad5
 
 
 @pytest.fixture
 def clrd(request):
-<<<<<<< HEAD
     return cl.load_sample('clrd')
-=======
-    if request.param == "sparse_only_run":
-        cl.options.set_option("ARRAY_BACKEND", "sparse")
-    else:
-        cl.options.set_option("ARRAY_BACKEND", "numpy")
-    return cl.load_sample("clrd")
->>>>>>> 85ee3ad5
 
 
 @pytest.fixture
 def genins(request):
-<<<<<<< HEAD
     return cl.load_sample('genins')
-=======
-    if request.param == "sparse_only_run":
-        cl.options.set_option("ARRAY_BACKEND", "sparse")
-    else:
-        cl.options.set_option("ARRAY_BACKEND", "numpy")
-    return cl.load_sample("genins")
->>>>>>> 85ee3ad5
 
 
 @pytest.fixture
 def prism(request):
-<<<<<<< HEAD
     return cl.load_sample('prism')
-=======
-    cl.options.set_option("ARRAY_BACKEND", "numpy")
-    return cl.load_sample("prism")
->>>>>>> 85ee3ad5
 
 
 @pytest.fixture
 def prism_dense(request):
-<<<<<<< HEAD
     return cl.load_sample('prism').sum()
-=======
-    if request.param == "sparse_only_run":
-        cl.options.set_option("ARRAY_BACKEND", "sparse")
-    else:
-        cl.options.set_option("ARRAY_BACKEND", "numpy")
-    return cl.load_sample("prism").sum()
 
 
 @pytest.fixture
@@ -104,7 +38,6 @@
     else:
         cl.options.set_option("ARRAY_BACKEND", "numpy")
     return cl.load_sample("xyz")
->>>>>>> 85ee3ad5
 
 
 @pytest.fixture
